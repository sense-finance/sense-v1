--- conflicted
+++ resolved
@@ -330,24 +330,15 @@
         //
         // Because maxscale must be increasing, the Target balance needed to equal `u` decreases, and that "excess"
         // is what Claim holders are collecting
-<<<<<<< HEAD
-        collected = uBal.fdiv(lscale, claim.BASE_UNIT()) - uBal.fdiv(cscale, claim.BASE_UNIT());
-=======
         uint256 tBalNow = uBal.fdiv(_series.maxscale, claim.BASE_UNIT());
         collected = uBal.fdiv(lscale, claim.BASE_UNIT()) - tBalNow;
->>>>>>> 40ef3eba
         target.safeTransferFrom(Feed(feed).twrapper(), usr, collected);
         BaseTWrapper(Feed(feed).twrapper()).exit(usr, collected); // distribute reward tokens
 
         // If this collect is a part of a token transfer to another address, set the receiver's
         // last collection to this scale (as all yield is being stripped off before the Claims are sent)
         if (to != address(0)) {
-<<<<<<< HEAD
-            lscales[feed][maturity][to] = cscale;
-            uint256 tBalNow = tBalTransfer.fdiv(cscale, claim.BASE_UNIT());
-=======
             lscales[feed][maturity][to] = _series.maxscale;
->>>>>>> 40ef3eba
             BaseTWrapper(Feed(feed).twrapper()).exit(usr, tBalNow);
             BaseTWrapper(Feed(feed).twrapper()).join(to, tBalNow);
         }
