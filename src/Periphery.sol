// SPDX-License-Identifier: UNLICENSED
pragma solidity ^0.8.6;

// External references
import { SafeERC20, ERC20 } from "@rari-capital/solmate/src/erc20/SafeERC20.sol";
import { Trust } from "@rari-capital/solmate/src/auth/Trust.sol";
import { FixedMath } from "./external/FixedMath.sol";
import { BalancerVault, IAsset } from "./external/balancer/Vault.sol";
import { BalancerPool } from "./external/balancer/Pool.sol";

// Internal references
import { Errors } from "./libs/Errors.sol";
import { CropAdapter as Adapter } from "./adapters/CropAdapter.sol";
import { BaseFactory as Factory } from "./adapters/BaseFactory.sol";
import { Divider } from "./Divider.sol";
import { PoolManager } from "./fuse/PoolManager.sol";
import { Token } from "./tokens/Token.sol";
<<<<<<< HEAD

interface YieldSpaceFactoryLike {
    function create(address,address,uint256) external returns (address);
}
=======
>>>>>>> 01e89493

/// @title Periphery
contract Periphery is Trust {
    using FixedMath for uint256;
    using SafeERC20 for ERC20;
    using Errors for string;

    enum Action { ZERO_TO_CLAIM, CLAIM_TO_TARGET }

    /// @notice Configuration
    uint24 public constant UNI_POOL_FEE = 10000; // denominated in hundredths of a bip
    uint32 public constant TWAP_PERIOD = 10 minutes; // ideal TWAP interval.

    /// @notice Program state
    Divider public immutable divider;
    PoolManager public immutable poolManager;
    YieldSpaceFactoryLike public immutable yieldSpaceFactory;
    BalancerVault public immutable balancerVault;

    mapping(address => mapping(uint256 => bytes32)) poolIds;
    mapping(address => bool) public factories;  // adapter factories -> is supported

    constructor(address _divider, address _poolManager, address _ysFactory, address _balancerVault) Trust(msg.sender) {
        divider = Divider(_divider);
        poolManager = PoolManager(_poolManager);
        yieldSpaceFactory = YieldSpaceFactoryLike(_ysFactory);
        balancerVault = BalancerVault(_balancerVault);
    }

    /* ========== MUTATIVE FUNCTIONS ========== */

    /// @notice Sponsor a new Series
    /// @dev Calls divider to initalise a new series
    /// @param adapter Adapter to associate with the Series
    /// @param maturity Maturity date for the Series, in units of unix time
    function sponsorSeries(address adapter, uint256 maturity) external returns (address zero, address claim) {
        (, , , , address stake, uint256 stakeSize, ,) = Adapter(adapter).adapterParams();

        // transfer stakeSize from sponsor into this contract
        uint256 stakeDecimals = ERC20(stake).decimals();
        ERC20(stake).safeTransferFrom(msg.sender, address(this), stakeSize / convertBase(stakeDecimals));

        // approve divider to withdraw stake assets
        ERC20(stake).safeApprove(address(divider), type(uint256).max);

        (zero, claim) = divider.initSeries(adapter, maturity, msg.sender);

        address pool = yieldSpaceFactory.create(address(divider), adapter, maturity);
        poolIds[adapter][maturity] = BalancerPool(pool).getPoolId();
        poolManager.queueSeries(adapter, maturity, pool);
        emit SeriesSponsored(adapter, maturity, msg.sender);
    }

    /// @notice Onboards a target
    /// @dev Deploys a new Adapter via the AdapterFactory
    /// @dev Onboards Target onto Fuse. Caller must know the factory address
    /// @param target Target to onboard
    function onboardAdapter(address factory, address target) 
        external returns (address adapterClone) 
    {
        require(factories[factory], Errors.FactoryNotSupported);
        adapterClone = Factory(factory).deployAdapter(target);
        ERC20(target).safeApprove(address(divider), type(uint256).max);
        ERC20(target).safeApprove(address(adapterClone), type(uint256).max);
        poolManager.addTarget(target, adapterClone);
        emit AdapterOnboarded(adapterClone);
    }

    /// @notice Mint Zeros and Claims of a specific Series
    /// @param adapter Adapter address for the Series
    /// @param maturity Maturity date for the Series
    /// @param tBal Balance of Target to deposit
    function swapTargetForZeros(
        address adapter, uint256 maturity, uint256 tBal, uint256 minAccepted
    ) external {
        (address zero, address claim, , , , , , ,) = divider.series(adapter, maturity);

        // transfer target directly to adapter for conversion
        ERC20(Adapter(adapter).getTarget()).safeTransferFrom(msg.sender, adapter, tBal);

        // convert target to underlying
        uint256 uBal = Adapter(adapter).unwrapTarget(tBal);

        // swap underlying for zeros
        uint256 zBal = _swap(
            Adapter(adapter).underlying(), 
            zero, 
            uBal,
            poolIds[adapter][maturity],
            address(this), 
            minAccepted
        ); // TODO: swap on yieldspace not uniswap

        // transfer bought zeros to user
        ERC20(zero).safeTransfer(msg.sender, zBal);

    }

    function swapTargetForClaims(address adapter, uint256 maturity, uint256 tBal, uint256 minAccepted) external {
        (address zero, address claim, , , , , , ,) = divider.series(adapter, maturity);
        ERC20 target = ERC20(Adapter(adapter).getTarget());

        // transfer target into this contract
        target.safeTransferFrom(msg.sender, address(this), tBal);

        // (1) Calculate target needed to borrow in order to issue and obtain the desired amount of claims
        // We get Zero/underlying price and we infer the Claim price (1 - zPrice).
        // We can then calculate how many claims we can get with the underlying uBal (uBal / Claim price) and
        // finally, we get the target we need to borrow by doing a unit conversion from Claim to Target using the last
        // scale value.
        uint256 targetToBorrow;
        { // block scope to avoid stack too deep error
            uint256 scale = Adapter(adapter).scale();
            uint256 tDecimals = target.decimals();
            uint256 tBase = 10**target.decimals();
            uint256 fee = (Adapter(adapter).getIssuanceFee() / convertBase(tDecimals));
            uint256 cPrice = 1*tBase - price(zero, Adapter(adapter).underlying());
            targetToBorrow = tBal.fdiv( ( 1*tBase - fee ).fmul(cPrice, tBase) + fee, tBase);

        }
        uint256 cBal = flashBorrow(abi.encode(Action.ZERO_TO_CLAIM), adapter, maturity, targetToBorrow);

        // transfer claims from issuance + issued claims from borrowed target (step 4) to msg.sender (if applicable)
        ERC20(claim).safeTransfer(msg.sender, cBal);
    }

    function swapZerosForTarget(address adapter, uint256 maturity, uint256 zBal, uint256 minAccepted) external {
        (address zero, address claim, , , , , , ,) = divider.series(adapter, maturity);

        // transfer zeros into this contract
        ERC20(zero).safeTransferFrom(msg.sender, address(this), zBal);

        // swap zeros for underlying
        uint256 uBal = _swap(
            zero, 
            Adapter(adapter).underlying(), 
            zBal,
            poolIds[adapter][maturity],
            address(this), 
            minAccepted
        );

        // wrap underlying into target
        ERC20(Adapter(adapter).underlying()).safeTransfer(adapter, uBal);
        uint256 tBal = Adapter(adapter).wrapUnderlying(uBal);

        // transfer target to msg.sender
        ERC20(Adapter(adapter).getTarget()).safeTransfer(msg.sender, tBal);
    }

    function swapClaimsForTarget(address adapter, uint256 maturity, uint256 cBal, uint256 minAccepted) external {
        (address zero, address claim, , , , , , ,) = divider.series(adapter, maturity);
        uint256 lscale = divider.lscales(adapter, maturity, address(this));

        // transfer claims into this contract
        ERC20(claim).safeTransferFrom(msg.sender, address(this), cBal);

        // (1) Calculate target needed to borrow in order to be able to buy as many Zeros as Claims passed
        // On one hand, I get the price of the underlying/zero from Yieldspace pool
        // On the other hand, I know that I would need to purchase `cBal/2` Zeros so as to end up with same amount of
        // Zeros and Claims and be able to combine them into target
        uint256 targetToBorrow;
        {
            uint256 rate = price(Adapter(adapter).underlying(), zero);
            ERC20 target = ERC20(Adapter(adapter).getTarget());
            uint256 tBase = 10**target.decimals();
            uint256 zBal = cBal.fdiv(2*tBase, tBase);
            uint256 uBal = zBal.fmul(rate, tBase);
            targetToBorrow = uBal.fmul(lscale, tBase); // amount of claims div 2 multiplied by rate gives me amount of underlying then multiplying by lscale gives me target
        }

        // (2) Flash borrow target
        uint256 tBal = flashBorrow(abi.encode(Action.CLAIM_TO_TARGET), adapter, maturity, targetToBorrow);

        // (6) Part of the target repays the loan, part is transferred to msg.sender
        ERC20(Adapter(adapter).getTarget()).safeTransfer(msg.sender, tBal);
    }

    /* ========== VIEWS ========== */

    function price(address tokenA, address tokenB) public view returns (uint) {
<<<<<<< HEAD
        // TODO: unimplemented – solve this with the yield space for the optimal swap
=======
        // return tokenA/tokenB TWAP
//        address pool = IUniswapV3Factory(uniFactory).getPool(tokenA, tokenB, UNI_POOL_FEE);
//        int24 timeWeightedAverageTick = OracleLibrary.consult(pool, TWAP_PERIOD);
//        uint128 baseUnit = uint128(10) ** uint128(ERC20(tokenA).decimals());
//        return OracleLibrary.getQuoteAtTick(timeWeightedAverageTick, baseUnit, tokenA, tokenB);
        // TODO: i'm commenting this here because I don't realise how to make it work with this but it should not be commented.
>>>>>>> 01e89493
        return 0.95e18;
    }

    function _swap(
        address assetIn, address assetOut, uint256 amountIn,
        bytes32 poolId, address recipient, uint256 minAccepted
    ) internal returns (uint256 amountOut) {
        // approve vault to spend tokenIn
        ERC20(assetIn).safeApprove(address(balancerVault), amountIn);

        BalancerVault.SingleSwap memory request =
            BalancerVault.SingleSwap({
                poolId: poolId,
                kind: BalancerVault.SwapKind.GIVEN_IN,
                assetIn: IAsset(assetIn),
                assetOut: IAsset(assetOut),
                amount: amountIn,
                userData : "0x"
            });

        BalancerVault.FundManagement memory funds =
            BalancerVault.FundManagement({
                sender: msg.sender,
                fromInternalBalance: false,
                recipient: payable(address(this)),
                toInternalBalance: false
            });

        amountOut = balancerVault.swap(request, funds, minAccepted, type(uint256).max); 
    }

    /* ========== ADMIN FUNCTIONS ========== */

    /// @notice Enable or disable a factory
    /// @param factory Factory's address
    /// @param isOn Flag setting this factory to enabled or disabled
    function setFactory(address factory, bool isOn) external requiresTrust {
        require(factories[factory] != isOn, Errors.ExistingValue);
        factories[factory] = isOn;
        emit FactoryChanged(factory, isOn);
    }

    /* ========== INTERNAL & HELPER FUNCTIONS ========== */

    /// @notice Initiate a flash loan
    /// @param adapter adapter
    /// @param maturity maturity
    /// @param amount target amount to borrow
    /// @return claims issued with flashloan
    function flashBorrow(bytes memory data, address adapter, uint256 maturity, uint256 amount) internal returns (uint256) {
        ERC20 target = ERC20(Adapter(adapter).getTarget());
        uint256 _allowance = target.allowance(address(this), address(adapter));
        if (_allowance < amount) target.safeApprove(address(adapter), type(uint256).max);
        (bool result, uint256 value) = Adapter(adapter).flashLoan(data, address(this), adapter, maturity, amount);
        require(result == true);
        return value;
    }

    /// @dev ERC-3156 Flash loan callback
    function onFlashLoan(bytes calldata data, address initiator, address adapter, uint256 maturity, uint256 amount) external returns(bytes32, uint256) {
        require(msg.sender == address(adapter), Errors.FlashUntrustedBorrower);
        require(initiator == address(this), Errors.FlashUntrustedLoanInitiator);
        (address zero, , , , , , , ,) = divider.series(adapter, maturity);
        (Action action) = abi.decode(data, (Action));
        if (action == Action.ZERO_TO_CLAIM) {
            // (2) Issue
            uint256 issued = divider.issue(adapter, maturity, amount);

            // (3) Sell Zeros for underlying
<<<<<<< HEAD
            uint256 uBal = _swap(
                zero, 
                Adapter(adapter).underlying(), 
                issued, 
                poolIds[adapter][maturity], 
                address(this), 
                0
            ); // TODO: minAccepted
=======
            uint256 uBal = _swap(zero, Adapter(adapter).underlying(), issued, address(this), 0); // TODO: minAccepted
>>>>>>> 01e89493

            // (4) Convert underlying into target
            ERC20(Adapter(adapter).underlying()).safeTransfer(adapter, uBal);
            Adapter(adapter).wrapUnderlying(uBal);
            return (keccak256("ERC3156FlashBorrower.onFlashLoan"), issued);
        } else if (action == Action.CLAIM_TO_TARGET) {
            // (3) Convert target into underlying (unwrap via protocol)
            uint256 uBal = Adapter(adapter).unwrapTarget(amount);

            // (4) Swap underlying for Zeros on Yieldspace pool
<<<<<<< HEAD
            uint256 zBal = _swap(
                Adapter(adapter).underlying(), 
                zero, 
                uBal, 
                poolIds[adapter][maturity],
                address(this), 
                0
            ); // TODO: minAccepted
=======
            uint256 zBal = _swap(Adapter(adapter).underlying(), zero, uBal, address(this), 0); // TODO: minAccepted
>>>>>>> 01e89493

            // (5) Combine zeros and claim
            uint256 tBal = divider.combine(adapter, maturity, zBal);
            return (keccak256("ERC3156FlashBorrower.onFlashLoan"), tBal - amount);
        }
        return (keccak256("ERC3156FlashBorrower.onFlashLoan"), 0);
    }

    function convertBase(uint256 decimals) internal returns (uint256) {
        uint256 base = 1;
        if (decimals != 18) {
            base = decimals > 18 ? 10 ** (decimals - 18) : 10 ** (18 - decimals);
        }
        return base;
    }

    /* ========== EVENTS ========== */
    event FactoryChanged(address indexed adapter, bool isOn);
    event SeriesSponsored(address indexed adapter, uint256 indexed maturity, address indexed sponsor);
    event AdapterOnboarded(address adapter);
}<|MERGE_RESOLUTION|>--- conflicted
+++ resolved
@@ -15,13 +15,10 @@
 import { Divider } from "./Divider.sol";
 import { PoolManager } from "./fuse/PoolManager.sol";
 import { Token } from "./tokens/Token.sol";
-<<<<<<< HEAD
 
 interface YieldSpaceFactoryLike {
     function create(address,address,uint256) external returns (address);
 }
-=======
->>>>>>> 01e89493
 
 /// @title Periphery
 contract Periphery is Trust {
@@ -203,16 +200,7 @@
     /* ========== VIEWS ========== */
 
     function price(address tokenA, address tokenB) public view returns (uint) {
-<<<<<<< HEAD
         // TODO: unimplemented – solve this with the yield space for the optimal swap
-=======
-        // return tokenA/tokenB TWAP
-//        address pool = IUniswapV3Factory(uniFactory).getPool(tokenA, tokenB, UNI_POOL_FEE);
-//        int24 timeWeightedAverageTick = OracleLibrary.consult(pool, TWAP_PERIOD);
-//        uint128 baseUnit = uint128(10) ** uint128(ERC20(tokenA).decimals());
-//        return OracleLibrary.getQuoteAtTick(timeWeightedAverageTick, baseUnit, tokenA, tokenB);
-        // TODO: i'm commenting this here because I don't realise how to make it work with this but it should not be commented.
->>>>>>> 01e89493
         return 0.95e18;
     }
 
@@ -282,7 +270,6 @@
             uint256 issued = divider.issue(adapter, maturity, amount);
 
             // (3) Sell Zeros for underlying
-<<<<<<< HEAD
             uint256 uBal = _swap(
                 zero, 
                 Adapter(adapter).underlying(), 
@@ -291,9 +278,6 @@
                 address(this), 
                 0
             ); // TODO: minAccepted
-=======
-            uint256 uBal = _swap(zero, Adapter(adapter).underlying(), issued, address(this), 0); // TODO: minAccepted
->>>>>>> 01e89493
 
             // (4) Convert underlying into target
             ERC20(Adapter(adapter).underlying()).safeTransfer(adapter, uBal);
@@ -304,7 +288,6 @@
             uint256 uBal = Adapter(adapter).unwrapTarget(amount);
 
             // (4) Swap underlying for Zeros on Yieldspace pool
-<<<<<<< HEAD
             uint256 zBal = _swap(
                 Adapter(adapter).underlying(), 
                 zero, 
@@ -313,10 +296,7 @@
                 address(this), 
                 0
             ); // TODO: minAccepted
-=======
-            uint256 zBal = _swap(Adapter(adapter).underlying(), zero, uBal, address(this), 0); // TODO: minAccepted
->>>>>>> 01e89493
-
+            
             // (5) Combine zeros and claim
             uint256 tBal = divider.combine(adapter, maturity, zBal);
             return (keccak256("ERC3156FlashBorrower.onFlashLoan"), tBal - amount);
