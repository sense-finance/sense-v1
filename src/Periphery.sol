--- conflicted
+++ resolved
@@ -54,16 +54,8 @@
     /// @dev Calls divider to initalise a new series
     /// @param adapter Adapter to associate with the Series
     /// @param maturity Maturity date for the Series, in units of unix time
-<<<<<<< HEAD
     function sponsorSeries(address adapter, uint256 maturity) external returns (address zero, address claim) {
-        (, , , , address stake, uint256 stakeSize, ,) = Adapter(adapter).adapterParams();
-=======
-    /// @param sqrtPriceX96 Initial price of the pool as a sqrt(token1/token0) Q64.96 value
-    function sponsorSeries(
-        address adapter, uint256 maturity, uint160 sqrtPriceX96
-    ) external returns (address zero, address claim) {
         (, , , , address stake, uint256 stakeSize, , ,) = Adapter(adapter).adapterParams();
->>>>>>> 5e98d383
 
         // transfer stakeSize from sponsor into this contract
         uint256 stakeDecimals = ERC20(stake).decimals();
