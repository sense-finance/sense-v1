// SPDX-License-Identifier: UNLICENSED
pragma solidity ^0.8.6;

// External references
import { Clones } from "@openzeppelin/contracts/proxy/Clones.sol";
<<<<<<< HEAD
import { Trust } from "@rari-capital/solmate/src/auth/Trust.sol";
=======
import { Trust } from "solmate/auth/Trust.sol";
import { ERC20 } from "solmate/erc20/SafeERC20.sol";
>>>>>>> a40a4dcb

// Internal references
import { Errors } from "../libs/errors.sol";
import { BaseFeed } from "./BaseFeed.sol";
import { Divider } from "../Divider.sol";
import { BaseTWrapper as TWrapper } from "../wrappers/BaseTWrapper.sol";

abstract contract BaseFactory is Trust {
    using Clones for address;

    uint256 MAX_INT = 2**256 - 1;

    mapping(address => address) public feeds; // target -> feed (to check if a feed for a given target is deployed)
    address public protocol; // protocol's data contract address
    address public feedImpl; // feed implementation
    address public twImpl; // wrapped target implementation
    address public divider;
    uint256 public delta;
    address public reward; // reward token

    constructor(
        address _protocol,
        address _feedImpl,
        address _twImpl,
        address _divider,
        uint256 _delta,
        address _reward
    ) Trust(msg.sender) {
        protocol = _protocol;
        feedImpl = _feedImpl;
        twImpl = _twImpl;
        divider = _divider;
        delta = _delta;
        reward = _reward;
    }

    /* ========== MUTATIVE FUNCTIONS ========== */

    /// @notice Deploys both a feed and a target wrapper for the given _target
    /// @param _target Address of the target token
    function deployFeed(address _target) external returns (address feedClone, address wtClone) {
        require(_exists(_target), Errors.NotSupported);
        require(feeds[_target] == address(0), Errors.FeedAlreadyExists);

        // wrapped target deployment
        wtClone = twImpl.clone();
        TWrapper(wtClone).initialize(_target, divider, reward); // deploy Target Wrapper

        // feed deployment
        feedClone = feedImpl.clone();
        BaseFeed(feedClone).initialize(_target, divider, delta, wtClone);
        Divider(divider).setFeed(feedClone, true);
        feeds[_target] = feedClone;
        emit FeedDeployed(feedClone);

        return (feedClone, wtClone);
    }

    /* ========== ADMIN FUNCTIONS ========== */

    function setDivider(address _divider) external requiresTrust {
        divider = _divider;
        emit DividerChanged(_divider);
    }

    function setDelta(uint256 _delta) external requiresTrust {
        delta = _delta;
        emit DeltaChanged(_delta);
    }

    function setFeedImplementation(address _feedImpl) external requiresTrust {
        feedImpl = _feedImpl;
        emit FeedImplementationChanged(_feedImpl);
    }

    function setTWImplementation(address _twImpl) external requiresTrust {
        twImpl = _twImpl;
        emit TWrapperImplementationChanged(_twImpl);
    }

    function setProtocol(address _protocol) external requiresTrust {
        protocol = _protocol;
        emit ProtocolChanged(_protocol);
    }

    /* ========== INTERNAL & HELPER FUNCTIONS ========== */

    /// @notice Target validity check that must be overriden by child contracts
    function _exists(address _target) internal virtual returns (bool);

    /* ========== EVENTS ========== */

    event FeedDeployed(address addr);
    event DividerChanged(address divider);
    event DeltaChanged(uint256 delta);
    event FeedImplementationChanged(address implementation);
    event TWrapperImplementationChanged(address implementation);
    event ProtocolChanged(address protocol);
}<|MERGE_RESOLUTION|>--- conflicted
+++ resolved
@@ -3,12 +3,8 @@
 
 // External references
 import { Clones } from "@openzeppelin/contracts/proxy/Clones.sol";
-<<<<<<< HEAD
 import { Trust } from "@rari-capital/solmate/src/auth/Trust.sol";
-=======
-import { Trust } from "solmate/auth/Trust.sol";
-import { ERC20 } from "solmate/erc20/SafeERC20.sol";
->>>>>>> a40a4dcb
+import { ERC20 } from "@rari-capital/solmate/src/erc20/SafeERC20.sol";
 
 // Internal references
 import { Errors } from "../libs/errors.sol";
@@ -18,8 +14,6 @@
 
 abstract contract BaseFactory is Trust {
     using Clones for address;
-
-    uint256 MAX_INT = 2**256 - 1;
 
     mapping(address => address) public feeds; // target -> feed (to check if a feed for a given target is deployed)
     address public protocol; // protocol's data contract address
