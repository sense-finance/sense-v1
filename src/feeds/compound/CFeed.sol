// SPDX-License-Identifier: UNLICENSED
pragma solidity ^0.8.6;

// External references
import { FixedMath } from "../../external/FixedMath.sol";

// Internal references
import { BaseFeed } from "../BaseFeed.sol";

interface CTokenInterface {
    /// @notice cToken is convertible into an ever increasing quantity of the underlying asset, as interest accrues in
    /// the market. This function returns the exchange rate between a cToken and the underlying asset.
    /// @dev returns the current exchange rate as an uint, scaled by 1 * 10^(18 - 8 + Underlying Token Decimals).
    function exchangeRateCurrent() external returns (uint256);
    function decimals() external returns (uint256);
    function underlying() external returns (address);
}

/// @notice Feed contract for cTokens
contract CFeed is BaseFeed {
    using FixedMath for uint256;

    function _scale() internal virtual override returns (uint256) {
        CTokenInterface t = CTokenInterface(target);
<<<<<<< HEAD
        uint256 decimals = CTokenInterface(t.underlying()).decimals();
        _value = t.exchangeRateCurrent().fdiv(10**(10 + decimals), 10 ** decimals);
=======
        uint256 decimals = 10 + CTokenInterface(t.underlying()).decimals();
        return t.exchangeRateCurrent() / (1 * 10**decimals);
>>>>>>> c7cabe18
    }
}<|MERGE_RESOLUTION|>--- conflicted
+++ resolved
@@ -22,12 +22,7 @@
 
     function _scale() internal virtual override returns (uint256) {
         CTokenInterface t = CTokenInterface(target);
-<<<<<<< HEAD
         uint256 decimals = CTokenInterface(t.underlying()).decimals();
         _value = t.exchangeRateCurrent().fdiv(10**(10 + decimals), 10 ** decimals);
-=======
-        uint256 decimals = 10 + CTokenInterface(t.underlying()).decimals();
-        return t.exchangeRateCurrent() / (1 * 10**decimals);
->>>>>>> c7cabe18
     }
 }