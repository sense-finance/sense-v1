// SPDX-License-Identifier: UNLICENSED
pragma solidity ^0.8.6;

// External reference
import { Clones } from "@openzeppelin/contracts/proxy/Clones.sol";
import { Trust } from "@rari-capital/solmate/src/auth/Trust.sol";
import { Bytes32AddressLib } from "@rari-capital/solmate/src/utils/Bytes32AddressLib.sol";
import { PriceOracle } from "../external/fuse/PriceOracle.sol";

// Internal references
import { Divider } from "../Divider.sol";
import { BaseAdapter as Adapter } from "../adapters/BaseAdapter.sol";
import { Errors } from "../libs/Errors.sol";
import { Token } from "../tokens/Token.sol";

interface FuseDirectoryLike {
    function deployPool(
        string memory name,
        address implementation,
        bool enforceWhitelist,
        uint256 closeFactor,
        uint256 liquidationIncentive,
        address priceOracle
    ) external returns (uint256, address);
}

interface ComptrollerLike {
    function _deployMarket(
        bool isCEther,
        bytes calldata constructorData,
        uint256 collateralFactorMantissa
    ) external returns (uint256);
    function _acceptAdmin() external returns (uint256);
}

interface MasterOracleLike {
    function initialize(
        address[] memory underlyings, 
        PriceOracle[] memory _oracles, 
        PriceOracle _defaultOracle, 
        address _admin, 
        bool _canAdminOverwrite
    ) external;
    function add(
        address[] calldata underlyings, 
        PriceOracle[] calldata _oracles
    ) external;
}

/// @title Fuse Pool Manager
/// @notice Consolidated Fuse interactions
contract PoolManager is Trust {
    address public immutable comptrollerImpl;
    address public immutable cERC20Impl;
    address public immutable fuseDirectory;
    address public immutable divider;
    address public immutable gClaimManager;
    address public immutable oracleImpl;
    address public comptroller;
    address public masterOracle;

    struct AssetParams {
        address irModel;
        uint256 reserveFactor;
        uint256 collateralFactor;
        uint256 closeFactor;
        uint256 liquidationIncentive;
    }

    AssetParams public zeroParams;
    AssetParams public claimParams;
    AssetParams public lpShareParams;
    AssetParams public targetParams;

    /// @notice Target Inits: target -> target added to pool
    mapping(address => bool) public tInits;
    /// @notice Series Inits: adapter -> maturity -> series (zerosclaims) added to pool
    mapping(address => mapping(uint256 => bool)) public sInits;

    event SetParams(bytes32 indexed what, AssetParams data);
    event PoolDeployed(
        string name,
        address comptroller,
        uint256 poolIndex,
        uint256 closeFactor,
        uint256 liqIncentive
    );
    event TargetAdded(address target);
    event SeriesAdded(address zero, address claim);

    constructor(
        address _fuseDirectory,
        address _comptrollerImpl,
        address _cERC20Impl,
        address _divider,
        address _oracleImpl,
        address _gClaimManager
    ) Trust(msg.sender) {
        fuseDirectory   = _fuseDirectory;
        comptrollerImpl = _comptrollerImpl;
        cERC20Impl = _cERC20Impl;
        divider    = _divider;
        oracleImpl = _oracleImpl; // master oracle
        gClaimManager = _gClaimManager;
    }

    function deployPool(
        string calldata name,
        uint256 closeFactor,
        uint256 liqIncentive,
        address fallbackOracle
    ) external requiresTrust returns (uint256 _poolIndex, address _comptroller) {
        require(comptroller == address(0), "Pool already deployed");

        masterOracle = Clones.cloneDeterministic(oracleImpl, Bytes32AddressLib.fillLast12Bytes(address(this)));
        MasterOracleLike(masterOracle).initialize(
            new address[](0), 
            new PriceOracle[](0), 
            PriceOracle(fallbackOracle), 
            address(this),
            true
        );

        (_poolIndex, _comptroller) = FuseDirectoryLike(fuseDirectory).deployPool(
            name,
            comptrollerImpl,
            false, // whitelist is always false
            closeFactor,
            liqIncentive,
            masterOracle
        );

        uint256 err = ComptrollerLike(_comptroller)._acceptAdmin();
        require(err == 0, "Failed to become admin");
        comptroller = _comptroller;

        emit PoolDeployed(name, _comptroller, _poolIndex, closeFactor, liqIncentive);
    }

    function addTarget(address target, address targetOracle) external requiresTrust {
        require(comptroller != address(0), "Pool not yet deployed");
        require(!tInits[target], "Target already added");
        require(targetParams.irModel != address(0), "Target asset params not set");

        address[] memory underlyings = new address[](1);
        underlyings[0] = target;

        PriceOracle[] memory oracles = new PriceOracle[](1);
        oracles[0] = PriceOracle(targetOracle);

        MasterOracleLike(masterOracle).add(underlyings, oracles);

        uint256 adminFee = 0;
        bytes memory constructorData = abi.encode(
            target,
            comptroller,
            targetParams.irModel,
            Token(target).name(),
            Token(target).symbol(),
            cERC20Impl,
            "0x00", // calldata sent to becomeImplementation (currently unused)
            targetParams.reserveFactor,
            adminFee
        );

        uint256 err = ComptrollerLike(comptroller)._deployMarket(false, constructorData, targetParams.collateralFactor);
        require(err == 0, "Failed to add market");

        // TODO: get actual cTarget address

        tInits[target] = true;
        emit TargetAdded(target);
    }

<<<<<<< HEAD
    function addSeries(address feed, uint256 maturity) external requiresTrust {
        (address zero, address claim, , , , , , , ) = Divider(divider).series(feed, maturity);
=======
    function addSeries(address adapter, uint256 maturity) external onlyPeriphery {
        (address zero, address claim, , , , , , , ) = Divider(divider).series(adapter, maturity);
>>>>>>> 4e320b49

        require(comptroller != address(0), "Pool not yet deployed");
        require(zero != address(0), Errors.SeriesDoesntExists);
        require(!sInits[adapter][maturity], Errors.DuplicateSeries);

        address target = Adapter(adapter).getTarget();
        require(tInits[target], "Target for this Series not yet added");

        // TODO: lp shares

        address[] memory underlyings = new address[](2);
        underlyings[0] = zero;
        underlyings[1] = claim;

        PriceOracle[] memory oracles = new PriceOracle[](2);
        // TODO: proper oracles using lp shares
        oracles[0] = PriceOracle(address(0));
        oracles[1] = PriceOracle(address(0));

        MasterOracleLike(masterOracle).add(underlyings, oracles);

        uint256 adminFee = 0;
        bytes memory constructorDataZero = abi.encodePacked(
            zero,
            comptroller,
            zeroParams.irModel,
            Token(zero).name(),
            Token(zero).symbol(),
            cERC20Impl,
            "0x00", // calldata sent to becomeImplementation (currently unused)
            zeroParams.reserveFactor,
            adminFee
        );
        bytes memory constructorDataClaim = abi.encodePacked(
            claim,
            comptroller,
            claimParams.irModel,
            Token(claim).name(),
            Token(claim).symbol(),
            cERC20Impl,
            "0x00", // calldata sent to becomeImplementation (currently unused)
            claimParams.reserveFactor,
            adminFee
        );

        uint256 errZero = ComptrollerLike(comptroller)._deployMarket(
            false,
            constructorDataZero,
            zeroParams.collateralFactor
        );
        require(errZero == 0, "Failed to add market");

        uint256 errClaim = ComptrollerLike(comptroller)._deployMarket(
            false,
            constructorDataClaim,
            claimParams.collateralFactor
        );
        require(errClaim == 0, "Failed to add market");

        sInits[adapter][maturity] = true;
    }

    // TODO pause/delist

    function setParams(bytes32 what, AssetParams calldata data) external requiresTrust {
        if (what == "ZERO_PARAMS") zeroParams = data;
        else if (what == "CLAIM_PARAMS") claimParams = data;
        else if (what == "LP_SHARE_PARAMS") lpShareParams = data;
        else if (what == "TARGET_PARAMS") targetParams = data;
        else revert("Invalid param");
        emit SetParams(what, data);
    }
}<|MERGE_RESOLUTION|>--- conflicted
+++ resolved
@@ -54,7 +54,6 @@
     address public immutable cERC20Impl;
     address public immutable fuseDirectory;
     address public immutable divider;
-    address public immutable gClaimManager;
     address public immutable oracleImpl;
     address public comptroller;
     address public masterOracle;
@@ -74,7 +73,7 @@
 
     /// @notice Target Inits: target -> target added to pool
     mapping(address => bool) public tInits;
-    /// @notice Series Inits: adapter -> maturity -> series (zerosclaims) added to pool
+    /// @notice Series Inits: adapter -> maturity -> series (zeros/lp shares) hase been added to pool
     mapping(address => mapping(uint256 => bool)) public sInits;
 
     event SetParams(bytes32 indexed what, AssetParams data);
@@ -93,15 +92,13 @@
         address _comptrollerImpl,
         address _cERC20Impl,
         address _divider,
-        address _oracleImpl,
-        address _gClaimManager
+        address _oracleImpl
     ) Trust(msg.sender) {
         fuseDirectory   = _fuseDirectory;
         comptrollerImpl = _comptrollerImpl;
         cERC20Impl = _cERC20Impl;
         divider    = _divider;
         oracleImpl = _oracleImpl; // master oracle
-        gClaimManager = _gClaimManager;
     }
 
     function deployPool(
@@ -137,7 +134,7 @@
         emit PoolDeployed(name, _comptroller, _poolIndex, closeFactor, liqIncentive);
     }
 
-    function addTarget(address target, address targetOracle) external requiresTrust {
+    function addTarget(address target) external requiresTrust {
         require(comptroller != address(0), "Pool not yet deployed");
         require(!tInits[target], "Target already added");
         require(targetParams.irModel != address(0), "Target asset params not set");
@@ -146,7 +143,7 @@
         underlyings[0] = target;
 
         PriceOracle[] memory oracles = new PriceOracle[](1);
-        oracles[0] = PriceOracle(targetOracle);
+        oracles[0] = PriceOracle(address(0));
 
         MasterOracleLike(masterOracle).add(underlyings, oracles);
 
@@ -172,13 +169,8 @@
         emit TargetAdded(target);
     }
 
-<<<<<<< HEAD
-    function addSeries(address feed, uint256 maturity) external requiresTrust {
-        (address zero, address claim, , , , , , , ) = Divider(divider).series(feed, maturity);
-=======
-    function addSeries(address adapter, uint256 maturity) external onlyPeriphery {
+    function addSeries(address adapter, uint256 maturity) external requiresTrust {
         (address zero, address claim, , , , , , , ) = Divider(divider).series(adapter, maturity);
->>>>>>> 4e320b49
 
         require(comptroller != address(0), "Pool not yet deployed");
         require(zero != address(0), Errors.SeriesDoesntExists);
