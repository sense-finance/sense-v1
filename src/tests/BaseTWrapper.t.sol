// SPDX-License-Identifier: UNLICENSED
pragma solidity ^0.8.6;

import { ERC20 } from "@rari-capital/solmate/src/erc20/ERC20.sol";
import { TestHelper } from "./test-helpers/TestHelper.sol";
import { BaseTWrapper } from "../wrappers/BaseTWrapper.sol";
import { Claim } from "../tokens/Claim.sol";
import { MockTWrapper } from "./test-helpers/mocks/MockTWrapper.sol";
import { DateTimeFull } from "./test-helpers/DateTimeFull.sol";
import { Errors } from "../libs/errors.sol";

contract Wrappers is TestHelper {
    function testDeployWrapper() public {
        BaseTWrapper twrapper = new BaseTWrapper();
        twrapper.initialize(address(target), address(divider), address(reward));

        assertEq(twrapper.target(), address(target));
        assertEq(twrapper.divider(), address(divider));
        assertEq(twrapper.reward(), address(reward));
    }

    function testDistribution() public {
        uint256 maturity = getValidMaturity(2021, 10);
        (, address claim) = sponsorSampleSeries(address(alice), maturity);
        feed.setScale(1e18);

        alice.doIssue(address(feed), maturity, 60 * 1e18);
        bob.doIssue(address(feed), maturity, 40 * 1e18);

        reward.mint(address(twrapper), 50 * 1e18);

        alice.doIssue(address(feed), maturity, 0 * 1e18);
        assertClose(ERC20(reward).balanceOf(address(alice)), 30 * 1e18);
        assertClose(ERC20(reward).balanceOf(address(bob)), 0 * 1e18);

        bob.doIssue(address(feed), maturity, 0 * 1e18);
        assertClose(ERC20(reward).balanceOf(address(alice)), 30 * 1e18);
        assertClose(ERC20(reward).balanceOf(address(bob)), 20 * 1e18);

        alice.doIssue(address(feed), maturity, 0 * 1e18);
        bob.doIssue(address(feed), maturity, 0 * 1e18);

        assertClose(ERC20(reward).balanceOf(address(alice)), 30 * 1e18);
        assertClose(ERC20(reward).balanceOf(address(bob)), 20 * 1e18);
    }

    function testDistributionSimple() public {
        uint256 maturity = getValidMaturity(2021, 10);
        (, address claim) = sponsorSampleSeries(address(alice), maturity);
        feed.setScale(1e18);

        alice.doIssue(address(feed), maturity, 100 * 1e18);
        assertClose(ERC20(reward).balanceOf(address(alice)), 0 * 1e18);

        reward.mint(address(twrapper), 10 * 1e18);

        alice.doIssue(address(feed), maturity, 0 * 1e18);
        assertClose(ERC20(reward).balanceOf(address(alice)), 10 * 1e18);

        alice.doIssue(address(feed), maturity, 100 * 1e18);
        assertClose(ERC20(reward).balanceOf(address(alice)), 10 * 1e18);

        alice.doCombine(address(feed), maturity, ERC20(claim).balanceOf(address(alice)));
        assertClose(ERC20(reward).balanceOf(address(alice)), 10 * 1e18);

        alice.doIssue(address(feed), maturity, 50 * 1e18);
        assertClose(ERC20(reward).balanceOf(address(alice)), 10 * 1e18);

        reward.mint(address(twrapper), 10 * 1e18);

        alice.doIssue(address(feed), maturity, 10 * 1e18);
        assertClose(ERC20(reward).balanceOf(address(alice)), 20 * 1e18);
    }

    function testDistributionProportionally() public {
        uint256 maturity = getValidMaturity(2021, 10);
        (, address claim) = sponsorSampleSeries(address(alice), maturity);
        feed.setScale(1e18);

        alice.doIssue(address(feed), maturity, 60 * 1e18);
        bob.doIssue(address(feed), maturity, 40 * 1e18);

        reward.mint(address(twrapper), 50 * 1e18);

        alice.doIssue(address(feed), maturity, 0 * 1e18);
        assertClose(ERC20(reward).balanceOf(address(alice)), 30 * 1e18);
        assertClose(ERC20(reward).balanceOf(address(bob)), 0);

        bob.doIssue(address(feed), maturity, 0 * 1e18);
        assertClose(ERC20(reward).balanceOf(address(alice)), 30 * 1e18);
        assertClose(ERC20(reward).balanceOf(address(bob)), 20 * 1e18);

        alice.doIssue(address(feed), maturity, 0 * 1e18);
        bob.doIssue(address(feed), maturity, 0 * 1e18);

        assertClose(ERC20(reward).balanceOf(address(alice)), 30 * 1e18);
        assertClose(ERC20(reward).balanceOf(address(bob)), 20 * 1e18);

        reward.mint(address(twrapper), 50e18);

        alice.doIssue(address(feed), maturity, 20 * 1e18);
        bob.doIssue(address(feed), maturity, 0 * 1e18);

        assertClose(ERC20(reward).balanceOf(address(alice)), 60 * 1e18);
        assertClose(ERC20(reward).balanceOf(address(bob)), 40 * 1e18);

        reward.mint(address(twrapper), 30 * 1e18);

        alice.doIssue(address(feed), maturity, 0 * 1e18);
        bob.doIssue(address(feed), maturity, 0 * 1e18);
        assertClose(ERC20(reward).balanceOf(address(alice)), 80 * 1e18);
        assertClose(ERC20(reward).balanceOf(address(bob)), 50 * 1e18);

        alice.doCombine(address(feed), maturity, ERC20(claim).balanceOf(address(alice)));
    }

    function testDistributionSimpleCollect() public {
        uint256 maturity = getValidMaturity(2021, 10);
        (, address claim) = sponsorSampleSeries(address(alice), maturity);
        feed.setScale(1e18);

        alice.doIssue(address(feed), maturity, 60 * 1e18);
        bob.doIssue(address(feed), maturity, 40 * 1e18);

        assertEq(reward.balanceOf(address(bob)), 0);

        reward.mint(address(twrapper), 60 * 1e18);

        bob.doCollect(claim);
        assertClose(reward.balanceOf(address(bob)), 24 * 1e18);
    }

    function testDistributionCollectAndTransferMultiStep() public {
        uint256 maturity = getValidMaturity(2021, 10);
        (, address claim) = sponsorSampleSeries(address(alice), maturity);
        feed.setScale(1e18);

        alice.doIssue(address(feed), maturity, 60 * 1e18);
        // bob issues 40, now the pool is 40% bob and 60% alice
        bob.doIssue(address(feed), maturity, 40 * 1e18);

        assertEq(reward.balanceOf(address(bob)), 0);

        // 60 reward tokens are aridropped before jim issues
        // 24 should go to bob and 36 to alice
        reward.mint(address(twrapper), 60 * 1e18);
        hevm.warp(block.timestamp + 1 days);

        // jim issues 40, now the pool is 20% bob, 30% alice, and 50% jim
        jim.doIssue(address(feed), maturity, 100 * 1e18);

        hevm.warp(block.timestamp + 1 days);
        // 100 more reward tokens are airdropped after jim has issued
        // 20 should go to bob, 30 to alice, and 50 to jim
        reward.mint(address(twrapper), 100 * 1e18);

        // bob transfers all of his Claims to jim
        // now the pool is 70% jim and 30% alice
        bob.doTransfer(claim, address(jim), ERC20(claim).balanceOf(address(bob)));
        // bob collected on transfer, so he should now
        // have his 24 rewards from the first drop, and 20 from the second
        assertClose(reward.balanceOf(address(bob)), 44 * 1e18);

        // jim should have those 50 from the second airdrop (collected automatically when bob transferred to him)
        assertClose(reward.balanceOf(address(jim)), 50 * 1e18);

        // similarly, once alice collects, she should have her 36 fom the first airdrop and 30 from the second
        alice.doCollect(claim);
        assertClose(reward.balanceOf(address(alice)), 66 * 1e18);

        // now if another airdop happens, jim should get shares proportional to his new claim balance
        hevm.warp(block.timestamp + 1 days);
        // 100 more reward tokens are airdropped after bob has transferred to jim
        // 30 should go to alice and 70 to jim
        reward.mint(address(twrapper), 100 * 1e18);
        jim.doCollect(claim);
        assertClose(reward.balanceOf(address(jim)), 120 * 1e18);
        alice.doCollect(claim);
<<<<<<< HEAD
        assertEq(reward.balanceOf(address(alice)), 96 * 1e18);
=======
        assertClose(reward.balanceOf(address(alice)), 96 * 1e18);

>>>>>>> 0ca6c438
    }
}<|MERGE_RESOLUTION|>--- conflicted
+++ resolved
@@ -176,11 +176,6 @@
         jim.doCollect(claim);
         assertClose(reward.balanceOf(address(jim)), 120 * 1e18);
         alice.doCollect(claim);
-<<<<<<< HEAD
-        assertEq(reward.balanceOf(address(alice)), 96 * 1e18);
-=======
         assertClose(reward.balanceOf(address(alice)), 96 * 1e18);
-
->>>>>>> 0ca6c438
     }
 }