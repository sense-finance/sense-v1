--- conflicted
+++ resolved
@@ -11,12 +11,8 @@
 
 import { DSTest } from "./test-helpers/DSTest.sol";
 import { MockFactory } from "./test-helpers/mocks/MockFactory.sol";
-<<<<<<< HEAD
-import { MockOracle } from "./test-helpers/mocks/MockFactory.sol";
-import { SimpleAdminFeed } from "./test-helpers/mocks/MockFeed.sol";
-=======
+import { MockOracle } from "./test-helpers/mocks/fuse/MockOracle.sol";
 import { SimpleAdminAdapter } from "./test-helpers/mocks/MockAdapter.sol";
->>>>>>> 4e320b49
 import { Hevm } from "./test-helpers/Hevm.sol";
 import { DateTimeFull } from "./test-helpers/DateTimeFull.sol";
 import { User } from "./test-helpers/User.sol";
@@ -28,12 +24,8 @@
     Token internal target;
     Divider internal divider;
     AssetDeployer internal assetDeployer;
-<<<<<<< HEAD
-    SimpleAdminFeed internal adminFeed;
+    SimpleAdminAdapter internal adminAdapter;
     MockOracle internal mockOracle;
-=======
-    SimpleAdminAdapter internal adminAdapter;
->>>>>>> 4e320b49
 
     PoolManager internal poolManager;
 
@@ -49,12 +41,8 @@
         assetDeployer.init(address(divider));
 
         target = new Token("Target", "TGT", 18, address(this));
-<<<<<<< HEAD
         mockOracle = new MockOracle();
-        adminFeed = new SimpleAdminFeed(address(target), "Admin", "ADM", address(stable));
-=======
         adminAdapter = new SimpleAdminAdapter(address(target), "Admin", "ADM");
->>>>>>> 4e320b49
 
         poolManager = new PoolManager(POOL_DIR, COMPTROLLER_IMPL, CERC20_IMPL, address(divider), MASTER_ORACLE_FALLBACK);
 
@@ -86,7 +74,7 @@
     function testAddTarget() public {
         uint256 maturity = initSeries();
         // Cannot add a Target before deploying a pool
-        try poolManager.addTarget(address(target), address(0)) {
+        try poolManager.addTarget(address(target)) {
             fail();
         } catch Error(string memory error) {
             assertEq(error, "Pool not yet deployed");
@@ -103,7 +91,7 @@
             liquidationIncentive: 1 ether
         });
         poolManager.setParams("TARGET_PARAMS", params);
-        poolManager.addTarget(address(target), mockOracle) ;
+        poolManager.addTarget(address(target)) ;
 
         // assert
         assertTrue(false);
