--- conflicted
+++ resolved
@@ -7,12 +7,8 @@
 import { Divider } from "../Divider.sol";
 import { CFeed, CTokenInterface } from "../feeds/compound/CFeed.sol";
 
-<<<<<<< HEAD
 import { DSTest } from "./test-helpers/DSTest.sol";
-import { MockFactory } from "./test-helpers/MockFactory.sol";
-=======
 import { MockFactory } from "./test-helpers/mocks/MockFactory.sol";
->>>>>>> a40a4dcb
 import { Hevm } from "./test-helpers/Hevm.sol";
 import { DateTimeFull } from "./test-helpers/DateTimeFull.sol";
 import { User } from "./test-helpers/User.sol";
@@ -34,11 +30,7 @@
         // TODO replace for a real reward token
         factory.addTarget(cDAI, true);
         divider.setIsTrusted(address(factory), true); // add factory as a ward
-<<<<<<< HEAD
-        address f = factory.deployFeed(cDAI);
-=======
         (address f, ) = factory.deployFeed(cDAI);
->>>>>>> a40a4dcb
         feed = CFeed(f); // deploy a cDAI feed
     }
 }
