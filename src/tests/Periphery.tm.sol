// SPDX-License-Identifier: UNLICENSED
pragma solidity ^0.8.6;

import { DSTest } from "./test-helpers/DSTest.sol";

import { FixedMath } from "../external/FixedMath.sol";
import { ERC20 } from "@rari-capital/solmate/src/erc20/ERC20.sol";

// Internal references
import { Periphery } from "../Periphery.sol";
<<<<<<< HEAD
import { Divider } from "../Divider.sol";
import { PoolManager } from "../fuse/PoolManager.sol";
=======
import { Divider, AssetDeployer } from "../Divider.sol";
>>>>>>> c7cabe18
import { CFeed, CTokenInterface } from "../feeds/compound/CFeed.sol";
import { CFactory } from "../feeds/compound/CFactory.sol";
import { BaseTWrapper } from "../wrappers/BaseTWrapper.sol";

import { ISwapRouter } from "@uniswap/v3-periphery/contracts/interfaces/ISwapRouter.sol";
import { IUniswapV3Factory } from "@uniswap/v3-core/contracts/interfaces/IUniswapV3Factory.sol";

import { DateTimeFull } from "./test-helpers/DateTimeFull.sol";
import { User } from "./test-helpers/User.sol";
import { TestHelper } from "./test-helpers/TestHelper.sol";

contract PeripheryTestHelper is DSTest {
    uint256 public constant DELTA = 1;
    address public constant DAI = 0x6B175474E89094C44Da98b954EedeAC495271d0F;
    address public constant cDAI = 0x5d3a536E4D6DbD6114cc1Ead35777bAB948E3643;
    address public constant UNI_FACTORY = 0x1F98431c8aD98523631AE4a59f267346ea31F984;
    address public constant UNI_ROUTER = 0xE592427A0AEce92De3Edee1F18E0157C05861564;
    address public constant POOL_DIR = 0x835482FE0532f169024d5E9410199369aAD5C77E;
    address public constant COMPTROLLER_IMPL = 0xE16DB319d9dA7Ce40b666DD2E365a4b8B3C18217;
    address public constant CERC20_IMPL = 0x2b3dD0AE288c13a730F6C422e2262a9d3dA79Ed1;
    address public constant MASTER_ORACLE = 0x1887118E49e0F4A78Bd71B792a49dE03504A764D;

    Periphery periphery;
    CFeed feed;
    CFactory internal factory;
    Divider internal divider;
<<<<<<< HEAD
    PoolManager internal poolManager;
=======
    AssetDeployer internal assetDeployer;
>>>>>>> c7cabe18

    IUniswapV3Factory uniFactory;
    ISwapRouter uniSwapRouter;

    function setUp() public {
        // periphery
        uniFactory = IUniswapV3Factory(UNI_FACTORY);
        uniSwapRouter = ISwapRouter(uniSwapRouter);
        poolManager = new PoolManager(POOL_DIR, COMPTROLLER_IMPL, CERC20_IMPL, address(divider), MASTER_ORACLE);
        periphery = new Periphery(
            address(divider),
            address(poolManager),
            address(uniFactory),
            address(uniSwapRouter),
            "Sense Fuse Pool",
            false,
            0,
            0
        );
        poolManager.setIsTrusted(address(periphery), true);

        // divider
        assetDeployer = new AssetDeployer();
        divider = new Divider(cDAI, address(this), address(assetDeployer));
        assetDeployer.init(address(divider));
        divider.setPeriphery(address(periphery));

        // feed & factory
        CFeed implementation = new CFeed(); // compound feed implementation
        BaseTWrapper twImpl = new BaseTWrapper(); // feed implementation
        // deploy compound feed factory
        factory = new CFactory(address(implementation), address(twImpl), address(divider), DELTA, cDAI);
        //        factory.addTarget(cDAI, true);
        divider.setIsTrusted(address(factory), true); // add factory as a ward
        (address f, address wtClone) = factory.deployFeed(cDAI); // deploy a cDAI feed
        feed = CFeed(f);
        // users
        //        alice = createUser(2**96, 2**96);
        //        bob = createUser(2**96, 2**96);
    }
}

contract PeripheryTests is PeripheryTestHelper {
    using FixedMath for uint256;

    function testSponsorSeries() public {
        TestHelper th = new TestHelper();
        (uint256 year, uint256 month, ) = DateTimeFull.timestampToDate(block.timestamp);
        uint256 maturity = DateTimeFull.timestampFromDateTime(year, month, 1, 0, 0, 0);
        if (maturity >= block.timestamp + 2 weeks) {
            maturity = DateTimeFull.timestampFromDateTime(year, month + 1 == 13 ? 1 : month + 1, 1, 0, 0, 0);
        }
        ERC20(cDAI).approve(address(periphery), 2**256 - 1);
        (address zero, address claim) = periphery.sponsorSeries(address(feed), maturity, 0);

        // check zeros and claim deployed
        assertTrue(zero != address(0));
        assertTrue(claim != address(0));

        // check gclaim deployed
        assertTrue(address(periphery.gClaimManager().gclaims(claim)) != address(0));

        // check Uniswap pool deployed
        assertTrue(uniFactory.getPool(zero, claim, periphery.UNI_POOL_FEE()) != address(0));

        // check zeros and claims onboarded on PoolManager (Fuse)
        // TODO: do when PoolManage ready
    }
}<|MERGE_RESOLUTION|>--- conflicted
+++ resolved
@@ -8,12 +8,8 @@
 
 // Internal references
 import { Periphery } from "../Periphery.sol";
-<<<<<<< HEAD
-import { Divider } from "../Divider.sol";
 import { PoolManager } from "../fuse/PoolManager.sol";
-=======
 import { Divider, AssetDeployer } from "../Divider.sol";
->>>>>>> c7cabe18
 import { CFeed, CTokenInterface } from "../feeds/compound/CFeed.sol";
 import { CFactory } from "../feeds/compound/CFactory.sol";
 import { BaseTWrapper } from "../wrappers/BaseTWrapper.sol";
@@ -40,11 +36,8 @@
     CFeed feed;
     CFactory internal factory;
     Divider internal divider;
-<<<<<<< HEAD
     PoolManager internal poolManager;
-=======
     AssetDeployer internal assetDeployer;
->>>>>>> c7cabe18
 
     IUniswapV3Factory uniFactory;
     ISwapRouter uniSwapRouter;
