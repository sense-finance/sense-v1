--- conflicted
+++ resolved
@@ -50,13 +50,8 @@
         CFeed implementation = new CFeed(); // compound feed implementation
         BaseTWrapper twImpl = new BaseTWrapper(); // feed implementation
         // deploy compound feed factory
-<<<<<<< HEAD
-        factory = new CFactory(address(implementation), address(twImpl), address(divider), DELTA, cDAI); 
-//        factory.addTarget(cDAI, true);
-=======
         factory = new CFactory(address(implementation), address(twImpl), address(divider), DELTA, cDAI);
         //        factory.addTarget(cDAI, true);
->>>>>>> a705079b
         divider.setIsTrusted(address(factory), true); // add factory as a ward
         (address f, address wtClone) = factory.deployFeed(cDAI); // deploy a cDAI feed
         feed = CFeed(f);
