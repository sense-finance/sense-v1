// SPDX-License-Identifier: UNLICENSED
pragma solidity ^0.8.6;

import { TestHelper } from "./test-helpers/TestHelper.sol";
import { MockAdapter } from "./test-helpers/mocks/MockAdapter.sol";
import { MockFactory } from "./test-helpers/mocks/MockFactory.sol";
import { MockToken } from "./test-helpers/mocks/MockToken.sol";
<<<<<<< HEAD
import { MockOracle } from "./test-helpers/mocks/fuse/MockOracle.sol";
import { MockTWrapper } from "./test-helpers/mocks/MockTWrapper.sol";
import { IFeed } from "./test-helpers/interfaces/IFeed.sol";
=======
import { MockTarget } from "./test-helpers/mocks/MockTarget.sol";
import { IAdapter } from "./test-helpers/interfaces/IAdapter.sol";
>>>>>>> 4e320b49
import { DateTimeFull } from "./test-helpers/DateTimeFull.sol";
import { BaseAdapter } from "../adapters/BaseAdapter.sol";
import { Errors } from "../libs/Errors.sol";

contract Factories is TestHelper {
    function testDeployFactory() public {
        MockAdapter adapterImpl = new MockAdapter();
        MockFactory someFactory = new MockFactory(
            address(adapterImpl),
            address(divider),
            DELTA,
            address(stake),
            ISSUANCE_FEE,
            STAKE_SIZE,
            MIN_MATURITY,
            MAX_MATURITY,
            address(reward)
        );

        assertTrue(address(someFactory) != address(0));
        assertEq(MockFactory(someFactory).adapterImpl(), address(adapterImpl));
        assertEq(MockFactory(someFactory).divider(), address(divider));
        assertEq(MockFactory(someFactory).delta(), DELTA);
        assertEq(MockFactory(someFactory).stake(), address(stake));
        assertEq(MockFactory(someFactory).issuanceFee(), ISSUANCE_FEE);
        assertEq(MockFactory(someFactory).stakeSize(), STAKE_SIZE);
        assertEq(MockFactory(someFactory).minMaturity(), MIN_MATURITY);
        assertEq(MockFactory(someFactory).maxMaturity(), MAX_MATURITY);
    }

    function testDeployAdapter() public {
        uint256 issuanceFee = 0.01e18;
        uint256 _stakeSize = 1e18;
        uint256 minMaturity = 2 weeks;
        uint256 maxMaturity = 14 weeks;
        MockToken someReward = new MockToken("Some Reward", "SR", 18);
        MockToken someTarget = new MockToken("Some Target", "ST", 18);
        MockFactory someFactory = createFactory(address(someTarget), address(someReward));
        address adapter = someFactory.deployAdapter(address(someTarget));
        assertTrue(adapter != address(0));
        (
            address target,
            address oracle,
            uint256 delta,
            uint256 ifee,
            address stake,
            uint256 stakeSize,
            uint256 minm,
            uint256 maxm
        ) = BaseAdapter(adapter).adapterParams();
        assertEq(IAdapter(adapter).divider(), address(divider));
        assertEq(target, address(someTarget));
        assertEq(delta, DELTA);
        assertEq(IAdapter(adapter).name(), "Some Target Adapter");
        assertEq(IAdapter(adapter).symbol(), "ST-adapter");
        assertEq(stake, address(stake));
        assertEq(ifee, ISSUANCE_FEE);
        assertEq(stakeSize, STAKE_SIZE);
        assertEq(minm, MIN_MATURITY);
        assertEq(maxm, MAX_MATURITY);
        uint256 scale = IAdapter(adapter).scale();
        assertEq(scale, 1e17);
    }

    function testDeployAdapterAndinitializeSeries() public {
        MockToken someReward = new MockToken("Some Reward", "SR", 18);
<<<<<<< HEAD
        MockToken someTarget = new MockToken("Some Target", "ST", 18);
        MockOracle somOracle = new MockOracle();
        MockFactory someFactory = createFactory(address(someTarget), address(someReward));
        (address f, address wt) = periphery.onboardTarget(address(someFactory), address(someTarget), address(somOracle));
=======
        MockToken someUnderlying = new MockToken("Some Underlying", "SU", 18);
        MockTarget someTarget = new MockTarget(address(someUnderlying), "Some Target", "ST", 18);
        MockFactory someFactory = createFactory(address(someTarget), address(someReward));
        address f = periphery.onboardAdapter(address(someFactory), address(someTarget));
>>>>>>> 4e320b49
        assertTrue(f != address(0));
        uint256 scale = IAdapter(f).scale();
        assertEq(scale, 1e17);
        hevm.warp(block.timestamp + 1 days);
        uint256 maturity = DateTimeFull.timestampFromDateTime(2021, 10, 1, 0, 0, 0);
        (address zero, address claim) = alice.doSponsorSeries(f, maturity);
        assertTrue(zero != address(0));
        assertTrue(claim != address(0));
    }

    function testCantDeployAdapterIfTargetIsNotSupported() public {
        MockToken newTarget = new MockToken("Not Supported", "NS", 18);
        try factory.deployAdapter(address(newTarget)) {
            fail();
        } catch Error(string memory error) {
            assertEq(error, Errors.NotSupported);
        }
    }

    function testCantDeployAdapterIfTargetIsNotSupportedOnSpecificAdapter() public {
        MockToken someReward = new MockToken("Some Reward", "SR", 18);
        MockToken someTarget = new MockToken("Some Target", "ST", 18);
        MockFactory someFactory = createFactory(address(someTarget), address(someReward));
        try factory.deployAdapter(address(someTarget)) {
            fail();
        } catch Error(string memory error) {
            assertEq(error, Errors.NotSupported);
        }
        someFactory.deployAdapter(address(someTarget));
    }

    function testCantDeployAdapterIfAlreadyExists() public {
        try factory.deployAdapter(address(target)) {
            fail();
        } catch Error(string memory error) {
            assertEq(error, Errors.Create2Failed);
        }
    }
}<|MERGE_RESOLUTION|>--- conflicted
+++ resolved
@@ -5,14 +5,9 @@
 import { MockAdapter } from "./test-helpers/mocks/MockAdapter.sol";
 import { MockFactory } from "./test-helpers/mocks/MockFactory.sol";
 import { MockToken } from "./test-helpers/mocks/MockToken.sol";
-<<<<<<< HEAD
 import { MockOracle } from "./test-helpers/mocks/fuse/MockOracle.sol";
-import { MockTWrapper } from "./test-helpers/mocks/MockTWrapper.sol";
-import { IFeed } from "./test-helpers/interfaces/IFeed.sol";
-=======
 import { MockTarget } from "./test-helpers/mocks/MockTarget.sol";
 import { IAdapter } from "./test-helpers/interfaces/IAdapter.sol";
->>>>>>> 4e320b49
 import { DateTimeFull } from "./test-helpers/DateTimeFull.sol";
 import { BaseAdapter } from "../adapters/BaseAdapter.sol";
 import { Errors } from "../libs/Errors.sol";
@@ -79,17 +74,11 @@
 
     function testDeployAdapterAndinitializeSeries() public {
         MockToken someReward = new MockToken("Some Reward", "SR", 18);
-<<<<<<< HEAD
-        MockToken someTarget = new MockToken("Some Target", "ST", 18);
+        MockToken someUnderlying = new MockToken("Some Underlying", "SU", 18);
+        MockTarget someTarget = new MockTarget(address(someUnderlying), "Some Target", "ST", 18);
         MockOracle somOracle = new MockOracle();
         MockFactory someFactory = createFactory(address(someTarget), address(someReward));
-        (address f, address wt) = periphery.onboardTarget(address(someFactory), address(someTarget), address(somOracle));
-=======
-        MockToken someUnderlying = new MockToken("Some Underlying", "SU", 18);
-        MockTarget someTarget = new MockTarget(address(someUnderlying), "Some Target", "ST", 18);
-        MockFactory someFactory = createFactory(address(someTarget), address(someReward));
         address f = periphery.onboardAdapter(address(someFactory), address(someTarget));
->>>>>>> 4e320b49
         assertTrue(f != address(0));
         uint256 scale = IAdapter(f).scale();
         assertEq(scale, 1e17);
