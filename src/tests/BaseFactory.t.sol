--- conflicted
+++ resolved
@@ -71,11 +71,7 @@
     }
 
     function testCantDeployFeedIfTargetIsNotSupportedOnSpecificFeed() public {
-<<<<<<< HEAD
-        MockToken someAirdrop = new MockToken("Some Airdrop", "SA", 18);
-=======
         MockToken someReward = new MockToken("Some Reward", "SR", 18);
->>>>>>> a40a4dcb
         MockToken someTarget = new MockToken("Some Target", "ST", 18);
         MockFactory someFactory = createFactory(address(someTarget), address(someReward));
         try factory.deployFeed(address(someTarget)) {
