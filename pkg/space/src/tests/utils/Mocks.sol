// SPDX-License-Identifier: UNLICENSED
pragma solidity ^0.7.0;
pragma experimental ABIEncoderV2;

// External references
import { Vault, IVault, IWETH, IAuthorizer, IAsset } from "@balancer-labs/v2-vault/contracts/Vault.sol";
import { Authorizer } from "@balancer-labs/v2-vault/contracts/Authorizer.sol";
import { ERC20 } from "@balancer-labs/v2-solidity-utils/contracts/openzeppelin/ERC20.sol";

// Internal references
import { DividerLike } from "../../SpaceFactory.sol";

contract ERC20Mintable is ERC20 {
    constructor(
        string memory name,
        string memory symbol,
        uint8 decimals
    ) public ERC20(name, symbol) {
        _setupDecimals(decimals);
    }

    function mint(address user, uint256 amount) public virtual {
        _mint(user, amount);
    }
}

// named Space to avoid name collision
contract MockAdapterSpace {
    uint256 internal _scale;
    address public target;
    uint256 public start;
    string public symbol = "ADP";
    string public name = "Adapter";

    constructor(uint8 targetDecimals) public {
        ERC20Mintable _target = new ERC20Mintable("underlying", "underlying", targetDecimals);
        target = address(_target);
        start = block.timestamp;
    }

    function scale() external returns (uint256) {
        if (_scale != 0) return _scale;
        // grow by 0.01 every second after initialization
        return 1e18 + (block.timestamp - start) * 1e12;
    }

    function setScale(uint256 scale_) external returns (uint256) {
        _scale = scale_;
    }

<<<<<<< HEAD
    function target() external view returns (address) {
        return target;
    }
=======
>>>>>>> 801d37de
}

// named Space to avoid name collision
contract MockDividerSpace is DividerLike {
    address public zero;
    address public claim;

    constructor(uint8 zeroClaimDecimals) public {
        ERC20Mintable _zero = new ERC20Mintable("zero", "zero", zeroClaimDecimals);
        ERC20Mintable _claim = new ERC20Mintable("claim", "claim", zeroClaimDecimals);

        zero = address(_zero);
        claim = address(_claim);
    }

    function series(
        address, // adapter
        uint256 // maturity
    )
        external
        override
        returns (
            address,
            address,
            address,
            uint256,
            uint256,
            uint256,
            uint256,
            uint128,
            uint128
        )
    {
        return (zero, claim, address(0), uint256(0), uint256(0), uint256(0), uint256(0), uint128(0), uint128(0));
    }
}<|MERGE_RESOLUTION|>--- conflicted
+++ resolved
@@ -47,13 +47,6 @@
     function setScale(uint256 scale_) external returns (uint256) {
         _scale = scale_;
     }
-
-<<<<<<< HEAD
-    function target() external view returns (address) {
-        return target;
-    }
-=======
->>>>>>> 801d37de
 }
 
 // named Space to avoid name collision
