// SPDX-License-Identifier: UNLICENSED
pragma solidity 0.8.11;

// Internal references
import { FixedMath } from "@sense-finance/v1-core/src/external/FixedMath.sol";
import { Divider, TokenHandler } from "@sense-finance/v1-core/src/Divider.sol";
import { CAdapter, CTokenInterface } from "@sense-finance/v1-core/src/adapters/compound/CAdapter.sol";
import { Token } from "@sense-finance/v1-core/src/tokens/Token.sol";
import { Token } from "@sense-finance/v1-core/src/tokens/Token.sol";
import { PoolManager } from "../PoolManager.sol";
import { BaseAdapter } from "@sense-finance/v1-core/src/adapters/BaseAdapter.sol";
import { Errors } from "@sense-finance/v1-utils/src/libs/Errors.sol";

import { Errors } from "@sense-finance/v1-utils/src/libs/Errors.sol";
import { DSTest } from "@sense-finance/v1-core/src/tests/test-helpers/DSTest.sol";
import { MockFactory } from "@sense-finance/v1-core/src/tests/test-helpers/mocks/MockFactory.sol";
import { MockOracle } from "@sense-finance/v1-core/src/tests/test-helpers/mocks/fuse/MockOracle.sol";
import { MockTarget } from "@sense-finance/v1-core/src/tests/test-helpers/mocks/MockTarget.sol";
import { MockToken } from "@sense-finance/v1-core/src/tests/test-helpers/mocks/MockToken.sol";
import { MockAdapter } from "@sense-finance/v1-core/src/tests/test-helpers/mocks/MockAdapter.sol";
import { Hevm } from "@sense-finance/v1-core/src/tests/test-helpers/Hevm.sol";
import { DateTimeFull } from "@sense-finance/v1-core/src/tests/test-helpers/DateTimeFull.sol";
import { User } from "@sense-finance/v1-core/src/tests/test-helpers/User.sol";
import { MockBalancerVault, MockSpaceFactory } from "@sense-finance/v1-core/src/tests/test-helpers/mocks/MockSpace.sol";

contract PoolManagerTest is DSTest {
    using FixedMath for uint256;

    MockToken internal stake;
    MockTarget internal target;
    Divider internal divider;
    TokenHandler internal tokenHandler;
    MockAdapter internal mockAdapter;
    MockOracle internal mockOracle;

    PoolManager internal poolManager;

    MockBalancerVault internal balancerVault;
    MockSpaceFactory internal spaceFactory;

    address public constant POOL_DIR = 0x835482FE0532f169024d5E9410199369aAD5C77E;
    address public constant COMPTROLLER_IMPL = 0xE16DB319d9dA7Ce40b666DD2E365a4b8B3C18217;
    address public constant CERC20_IMPL = 0x67Db14E73C2Dce786B5bbBfa4D010dEab4BBFCF9;
    address public constant MASTER_ORACLE_IMPL = 0xb3c8eE7309BE658c186F986388c2377da436D8fb;
    address public constant MASTER_ORACLE = 0x1887118E49e0F4A78Bd71B792a49dE03504A764D;

    function setUp() public {
        tokenHandler = new TokenHandler();
        divider = new Divider(address(this), address(tokenHandler));
        tokenHandler.init(address(divider));
        mockOracle = new MockOracle();

        poolManager = new PoolManager(POOL_DIR, COMPTROLLER_IMPL, CERC20_IMPL, address(divider), MASTER_ORACLE_IMPL);

        // Enable the adapter
        divider.setPeriphery(address(this));
<<<<<<< HEAD
=======
        mockAdapter = new MockAdapter(address(divider), address(target), address(mockOracle), 0.1e18, address(stake), 1e18, 2 weeks, 14 weeks, 0, 0, 31, address(0)); // default level
>>>>>>> 805d7f5a

        MockToken underlying = new MockToken("Underlying Token", "UD", 18);
        MockToken reward = new MockToken("Reward Token", "RT", 18);
        stake = new MockToken("Stake", "SBL", 18);
        target = new MockTarget(address(underlying), "Compound Dai", "cDAI", 18);

<<<<<<< HEAD
        mockAdapter = new MockAdapter(
            address(divider),
            address(target),
            address(mockOracle),
            0.1e18,
            address(stake),
            1e18,
            2 weeks,
            14 weeks,
            0,
            0,
            31,
            address(reward)
        );

=======
>>>>>>> 805d7f5a
        // Ping scale to set an lscale
        mockAdapter.scale();
        divider.setAdapter(address(mockAdapter), true);

        balancerVault = new MockBalancerVault();
        spaceFactory = new MockSpaceFactory(address(balancerVault), address(divider));
    }

    function testMainnetDeployPool() public {
        uint256 maturity = _getValidMaturity();
        _initSeries(maturity);

        assertTrue(poolManager.comptroller() == address(0));
        poolManager.deployPool("Sense Pool", 0.051 ether, 1 ether, MASTER_ORACLE);

        assertTrue(poolManager.comptroller() != address(0));

        // Can't deploy pool twice
        try poolManager.deployPool("Sense Pool", 0.051 ether, 1 ether, MASTER_ORACLE) {
            fail();
        } catch Error(string memory err) {
            assertEq(err, "ERC1167: create2 failed");
        }
    }

    function testMainnetAddTarget() public {
        // Cannot add a Target before deploying a pool
        try poolManager.addTarget(address(target), address(mockAdapter)) {
            fail();
<<<<<<< HEAD
        } catch (bytes memory error) {
=======
        } catch(bytes memory error) {
>>>>>>> 805d7f5a
            assertEq0(error, abi.encodeWithSelector(Errors.PoolNotDeployed.selector));
        }

        // Can add a Target after deploying a pool
        poolManager.deployPool("Sense Pool", 0.051 ether, 1 ether, MASTER_ORACLE);

        // Cannot add a Target before params have been set
        try poolManager.addTarget(address(target), address(mockAdapter)) {
            fail();
        } catch (bytes memory error) {
            assertEq0(error, abi.encodeWithSelector(Errors.TargetParamsNotSet.selector));
        }

        PoolManager.AssetParams memory params = PoolManager.AssetParams({
            irModel: 0xEDE47399e2aA8f076d40DC52896331CBa8bd40f7,
            reserveFactor: 0.1 ether,
            collateralFactor: 0.5 ether,
            closeFactor: 0.051 ether,
            liquidationIncentive: 1 ether
        });
        poolManager.setParams("TARGET_PARAMS", params);

        // Can now add Target
        poolManager.addTarget(address(target), address(mockAdapter));

        assertTrue(poolManager.tInits(address(target)));

        try poolManager.addTarget(address(target), address(mockAdapter)) {
            fail();
        } catch (bytes memory error) {
            assertEq0(error, abi.encodeWithSelector(Errors.TargetExists.selector));
        }
    }

    function testMainnetQueueSeries() public {
        uint256 maturity = _getValidMaturity();

        // Cannot queue non-existant Series
        try poolManager.queueSeries(address(mockAdapter), maturity, address(0)) {
            fail();
        } catch (bytes memory error) {
            assertEq0(error, abi.encodeWithSelector(Errors.SeriesDoesNotExist.selector));
        }

        _initSeries(maturity);

        // Cannot queue if the Target has not been deployed in Fuse
        try poolManager.queueSeries(address(mockAdapter), maturity, address(0)) {
            fail();
        } catch (bytes memory error) {
            assertEq0(error, abi.encodeWithSelector(Errors.TargetNotInFuse.selector));
        }

        poolManager.deployPool("Sense Pool", 0.051 ether, 1 ether, MASTER_ORACLE);
        PoolManager.AssetParams memory params = PoolManager.AssetParams({
            irModel: 0xEDE47399e2aA8f076d40DC52896331CBa8bd40f7,
            reserveFactor: 0.1 ether,
            collateralFactor: 0.5 ether,
            closeFactor: 0.051 ether,
            liquidationIncentive: 1 ether
        });
        poolManager.setParams("TARGET_PARAMS", params);
        poolManager.addTarget(address(target), address(mockAdapter));

        poolManager.queueSeries(address(mockAdapter), maturity, address(0));
    }

    function testMainnetAddSeries() public {
        uint256 maturity = _getValidMaturity();
        _initSeries(maturity);

        poolManager.deployPool("Sense Pool", 0.051 ether, 1 ether, MASTER_ORACLE);
        PoolManager.AssetParams memory paramsTarget = PoolManager.AssetParams({
            irModel: 0xEDE47399e2aA8f076d40DC52896331CBa8bd40f7,
            reserveFactor: 0.1 ether,
            collateralFactor: 0.5 ether,
            closeFactor: 0.051 ether,
            liquidationIncentive: 1 ether
        });
        poolManager.setParams("TARGET_PARAMS", paramsTarget);
        poolManager.addTarget(address(target), address(mockAdapter));

        address pool = spaceFactory.create(address(mockAdapter), maturity);

        // Cannot add Series if it hasn't been queued
        try poolManager.addSeries(address(mockAdapter), maturity) {
            fail();
        } catch (bytes memory error) {
            assertEq0(error, abi.encodeWithSelector(Errors.SeriesNotQueued.selector));
        }

        poolManager.queueSeries(address(mockAdapter), maturity, pool);

        // Cannot add Series if params aren't set
        try poolManager.addSeries(address(mockAdapter), maturity) {
            fail();
        } catch (bytes memory error) {
            assertEq0(error, abi.encodeWithSelector(Errors.ZeroParamsNotSet.selector));
        }

        poolManager.setParams(
            "ZERO_PARAMS",
            PoolManager.AssetParams({
                irModel: 0xEDE47399e2aA8f076d40DC52896331CBa8bd40f7,
                reserveFactor: 0.1 ether,
                collateralFactor: 0.5 ether,
                closeFactor: 0.051 ether,
                liquidationIncentive: 1 ether
            })
        );

        try poolManager.addSeries(address(mockAdapter), maturity) {
            fail();
        } catch (bytes memory error) {
            assertEq0(error, abi.encodeWithSelector(Errors.PoolParamsNotSet.selector));
        }

        // TODO(josh): finish mainnet test when the oracle is ready
        // poolManager.setParams(
        //     "LP_TOKEN_PARAMS",
        //     PoolManager.AssetParams({
        //         irModel: 0xEDE47399e2aA8f076d40DC52896331CBa8bd40f7,
        //         reserveFactor: 0.1 ether,
        //         collateralFactor: 0.5 ether,
        //         closeFactor: 0.051 ether,
        //         liquidationIncentive: 1 ether
        //     })
        // );

        // poolManager.addSeries(address(mockAdapter), maturity);
    }

    function _getValidMaturity() internal view returns (uint256 maturity) {
        (uint256 year, uint256 month, ) = DateTimeFull.timestampToDate(block.timestamp + 10 weeks);
        maturity = DateTimeFull.timestampFromDateTime(year, month, 1, 0, 0, 0);
    }

    function _initSeries(uint256 maturity) internal {
        // Setup mock stake token
        stake.mint(address(this), 1000 ether);
        stake.approve(address(divider), 1000 ether);

        divider.initSeries(address(mockAdapter), maturity, address(this));
    }
}<|MERGE_RESOLUTION|>--- conflicted
+++ resolved
@@ -54,17 +54,12 @@
 
         // Enable the adapter
         divider.setPeriphery(address(this));
-<<<<<<< HEAD
-=======
-        mockAdapter = new MockAdapter(address(divider), address(target), address(mockOracle), 0.1e18, address(stake), 1e18, 2 weeks, 14 weeks, 0, 0, 31, address(0)); // default level
->>>>>>> 805d7f5a
 
         MockToken underlying = new MockToken("Underlying Token", "UD", 18);
         MockToken reward = new MockToken("Reward Token", "RT", 18);
         stake = new MockToken("Stake", "SBL", 18);
         target = new MockTarget(address(underlying), "Compound Dai", "cDAI", 18);
 
-<<<<<<< HEAD
         mockAdapter = new MockAdapter(
             address(divider),
             address(target),
@@ -80,8 +75,6 @@
             address(reward)
         );
 
-=======
->>>>>>> 805d7f5a
         // Ping scale to set an lscale
         mockAdapter.scale();
         divider.setAdapter(address(mockAdapter), true);
@@ -111,11 +104,7 @@
         // Cannot add a Target before deploying a pool
         try poolManager.addTarget(address(target), address(mockAdapter)) {
             fail();
-<<<<<<< HEAD
-        } catch (bytes memory error) {
-=======
-        } catch(bytes memory error) {
->>>>>>> 805d7f5a
+        } catch (bytes memory error) {
             assertEq0(error, abi.encodeWithSelector(Errors.PoolNotDeployed.selector));
         }
 
