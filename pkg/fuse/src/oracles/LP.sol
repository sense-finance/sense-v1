// SPDX-License-Identifier: UNLICENSED
pragma solidity 0.8.11;

// External references
import { ERC20 } from "@rari-capital/solmate/src/tokens/ERC20.sol";
import { PriceOracle, CTokenLike } from "../external/PriceOracle.sol";
<<<<<<< HEAD
=======
import { BalancerOracle } from "../external/BalancerOracle.sol";
import { FixedPointMathLib } from "@rari-capital/solmate/src/utils/FixedPointMathLib.sol";
>>>>>>> 64efad89
import { BalancerVault } from "@sense-finance/v1-core/src/external/balancer/Vault.sol";
import { BalancerPool } from "@sense-finance/v1-core/src/external/balancer/Pool.sol";

// Internal references
import { Trust } from "@sense-finance/v1-utils/src/Trust.sol";
import { Token } from "@sense-finance/v1-core/src/tokens/Token.sol";
import { FixedMath } from "@sense-finance/v1-core/src/external/FixedMath.sol";
import { BaseAdapter as Adapter } from "@sense-finance/v1-core/src/adapters/BaseAdapter.sol";

<<<<<<< HEAD

=======
>>>>>>> 64efad89
contract LPOracle is PriceOracle, Trust {
    using FixedMath for uint256;

    /// @notice zero address -> pool address for oracle reads
    mapping(address => address) public pools;

    constructor() Trust(msg.sender) { }

    function getUnderlyingPrice(CTokenLike cToken) external view override returns (uint256) {
        // The underlying here will be an LP Token
        return _price(cToken.underlying());
    }

    function price(address zero) external view override returns (uint256) {
        return _price(zero);
    }

    function _price(address _pool) internal view returns (uint256) {
<<<<<<< HEAD
        BalancerPool pool = BalancerPool(_pool);
=======
        BalancerOracle pool = BalancerOracle(_pool);
>>>>>>> 64efad89

        (ERC20[] memory tokens, uint256[] memory balances, ) = BalancerVault(pool.getVault()).getPoolTokens(
            pool.getPoolId()
        );

        uint256 balanceA = balances[0];
        address tokenA = address(tokens[0]);

        uint256 balanceB = balances[1];
        address tokenB = address(tokens[1]);

        // pool value in 18 decimals = price of tokenA * amount of tokenA held + price of tokenB * amount of tokenB held
        uint256 value = PriceOracle(msg.sender).price(tokenA).fmul(balanceA, 10**ERC20(tokenA).decimals()) +
            PriceOracle(msg.sender).price(tokenB).fmul(balanceB, 10**ERC20(tokenB).decimals());

        // price per lp token = pool value / total supply of lp tokens
        //
        // As per Balancer's convention, lp shares will also be in 18 decimals
        return value.fdiv(pool.totalSupply());
    }
}<|MERGE_RESOLUTION|>--- conflicted
+++ resolved
@@ -4,11 +4,6 @@
 // External references
 import { ERC20 } from "@rari-capital/solmate/src/tokens/ERC20.sol";
 import { PriceOracle, CTokenLike } from "../external/PriceOracle.sol";
-<<<<<<< HEAD
-=======
-import { BalancerOracle } from "../external/BalancerOracle.sol";
-import { FixedPointMathLib } from "@rari-capital/solmate/src/utils/FixedPointMathLib.sol";
->>>>>>> 64efad89
 import { BalancerVault } from "@sense-finance/v1-core/src/external/balancer/Vault.sol";
 import { BalancerPool } from "@sense-finance/v1-core/src/external/balancer/Pool.sol";
 
@@ -18,10 +13,6 @@
 import { FixedMath } from "@sense-finance/v1-core/src/external/FixedMath.sol";
 import { BaseAdapter as Adapter } from "@sense-finance/v1-core/src/adapters/BaseAdapter.sol";
 
-<<<<<<< HEAD
-
-=======
->>>>>>> 64efad89
 contract LPOracle is PriceOracle, Trust {
     using FixedMath for uint256;
 
@@ -40,11 +31,7 @@
     }
 
     function _price(address _pool) internal view returns (uint256) {
-<<<<<<< HEAD
         BalancerPool pool = BalancerPool(_pool);
-=======
-        BalancerOracle pool = BalancerOracle(_pool);
->>>>>>> 64efad89
 
         (ERC20[] memory tokens, uint256[] memory balances, ) = BalancerVault(pool.getVault()).getPoolTokens(
             pool.getPoolId()
@@ -56,13 +43,13 @@
         uint256 balanceB = balances[1];
         address tokenB = address(tokens[1]);
 
-        // pool value in 18 decimals = price of tokenA * amount of tokenA held + price of tokenB * amount of tokenB held
+        // pool value as a WAD = price of tokenA * amount of tokenA held + price of tokenB * amount of tokenB held
         uint256 value = PriceOracle(msg.sender).price(tokenA).fmul(balanceA, 10**ERC20(tokenA).decimals()) +
             PriceOracle(msg.sender).price(tokenB).fmul(balanceB, 10**ERC20(tokenB).decimals());
 
         // price per lp token = pool value / total supply of lp tokens
         //
-        // As per Balancer's convention, lp shares will also be in 18 decimals
+        // As per Balancer's convention, lp shares will also be a WAD
         return value.fdiv(pool.totalSupply());
     }
 }