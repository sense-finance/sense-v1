--- conflicted
+++ resolved
@@ -36,17 +36,14 @@
 
     function _price(address target) internal view returns (uint256) {
         address adapter = adapters[address(target)];
-<<<<<<< HEAD
-        require(adapter != address(0), Errors.AdapterNotSet);
-=======
         if (adapter == address(0)) revert Errors.AdapterNotSet();
->>>>>>> 967750ac
 
         // Use the cached scale for view function compatibility
         uint256 scale = Adapter(adapter).scaleStored();
 
-        // `Target/Target's underlying` * `Target's underlying/ ETH` = `Price of Target in ETH`
-        // scale and the value returned by getUnderlyingPrice are expected to be in WAD form
+        // `Target / Target's underlying` * `Target's underlying / ETH` = `Price of Target in ETH`
+        //
+        // `scale` and the value returned by `getUnderlyingPrice` are expected to be WADs
         return scale.fmul(Adapter(adapter).getUnderlyingPrice(), FixedPointMathLib.WAD);
     }
 }