--- conflicted
+++ resolved
@@ -225,16 +225,11 @@
 
     /// @notice open method to add queued Zeros and LPShares to Fuse pool
     /// @dev this can only be done once the yield space pool has filled its buffer and has a TWAP
-<<<<<<< HEAD
-    function addSeries(address adapter, uint48 maturity) external {
+    function addSeries(address adapter, uint256 maturity) external {
         require(sSeries[adapter][maturity].status == SeriesStatus.QUEUED, Errors.SeriesNotQueued);
 
         require(zeroParams.irModel != address(0), Errors.PoolParamsNotSet);
         require(lpTokenParams.irModel != address(0), Errors.PoolParamsNotSet);
-=======
-    function addSeries(address adapter, uint256 maturity) external {
-        require(sStatus[adapter][maturity] == SeriesStatus.QUEUED, Errors.SeriesNotQueued);
->>>>>>> 2b06ec88
 
         (address zero, , , , , , , , ) = Divider(divider).series(adapter, maturity);
 
