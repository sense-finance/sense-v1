// SPDX-License-Identifier: UNLICENSED
pragma solidity 0.8.11;

// External reference
import { Clones } from "@openzeppelin/contracts/proxy/Clones.sol";
import { ERC20 } from "@rari-capital/solmate/src/tokens/ERC20.sol";
import { Bytes32AddressLib } from "@rari-capital/solmate/src/utils/Bytes32AddressLib.sol";
import { PriceOracle } from "./external/PriceOracle.sol";
import { BalancerOracle } from "./external/BalancerOracle.sol";

// Internal references
import { UnderlyingOracle } from "./oracles/Underlying.sol";
import { TargetOracle } from "./oracles/Target.sol";
import { ZeroOracle } from "./oracles/Zero.sol";
import { LPOracle } from "./oracles/LP.sol";

import { Trust } from "@sense-finance/v1-utils/src/Trust.sol";
import { Errors } from "@sense-finance/v1-utils/src/libs/Errors.sol";
import { Divider } from "@sense-finance/v1-core/src/Divider.sol";
import { BaseAdapter as Adapter } from "@sense-finance/v1-core/src/adapters/BaseAdapter.sol";

interface FuseDirectoryLike {
    function deployPool(
        string memory name,
        address implementation,
        bool enforceWhitelist,
        uint256 closeFactor,
        uint256 liquidationIncentive,
        address priceOracle
    ) external returns (uint256, address);
}

interface ComptrollerLike {
    function _deployMarket(
        bool isCEther,
        bytes calldata constructorData,
        uint256 collateralFactorMantissa
    ) external returns (uint256);

    function _acceptAdmin() external returns (uint256);

    function cTokensByUnderlying(address underlying) external returns (address);
}

interface MasterOracleLike {
    function initialize(
        address[] memory underlyings,
        PriceOracle[] memory _oracles,
        PriceOracle _defaultOracle,
        address _admin,
        bool _canAdminOverwrite
    ) external;

    function add(address[] calldata underlyings, PriceOracle[] calldata _oracles) external;
}

/// @title Fuse Pool Manager
/// @notice Consolidated Fuse interactions
contract PoolManager is Trust {
    address public immutable comptrollerImpl;
    address public immutable cERC20Impl;
    address public immutable fuseDirectory;
    address public immutable divider;

    address public immutable oracleImpl; // master oracle from Fuse
    address public immutable targetOracle;
    address public immutable zeroOracle;
    address public immutable lpOracle;
    address public immutable underlyingOracle;

    address public comptroller;
    address public masterOracle;

    enum SeriesStatus {
        NONE,
        QUEUED,
        ADDED
    }

    struct AssetParams {
        address irModel;
        uint256 reserveFactor;
        uint256 collateralFactor;
        uint256 closeFactor;
        uint256 liquidationIncentive;
    }

    struct Series {
        SeriesStatus status;
        address pool;
    }

    AssetParams public targetParams;
    AssetParams public zeroParams;
    AssetParams public lpTokenParams;

    /// @notice Target Inits: target -> target added to pool
    mapping(address => bool) public tInits;

    /// @notice Series Pools: adapter -> maturity -> (series status (zeros/lp shares), AMM pool)
    mapping(address => mapping(uint256 => Series)) public sSeries;

    event ParamsSet(bytes32 indexed what, AssetParams data);
    event PoolDeployed(string name, address comptroller, uint256 poolIndex, uint256 closeFactor, uint256 liqIncentive);
    event TargetAdded(address indexed target, address indexed cTarget);
    event SeriesAdded(address indexed zero, address indexed lpToken);
    event SeriesQueued(address indexed adapter, uint256 indexed maturity, address indexed pool);

    constructor(
        address _fuseDirectory,
        address _comptrollerImpl,
        address _cERC20Impl,
        address _divider,
        address _oracleImpl
    ) Trust(msg.sender) {
        fuseDirectory = _fuseDirectory;
        comptrollerImpl = _comptrollerImpl;
        cERC20Impl = _cERC20Impl;
        divider = _divider;
        oracleImpl = _oracleImpl;

        targetOracle = address(new TargetOracle());
        zeroOracle = address(new ZeroOracle());
        lpOracle = address(new LPOracle());
        underlyingOracle = address(new UnderlyingOracle());
    }

    function deployPool(
        string calldata name,
        uint256 closeFactor,
        uint256 liqIncentive,
        address fallbackOracle
    ) external requiresTrust returns (uint256 _poolIndex, address _comptroller) {
        if (comptroller != address(0)) revert Errors.PoolAlreadyDeployed();

        masterOracle = Clones.cloneDeterministic(oracleImpl, Bytes32AddressLib.fillLast12Bytes(address(this)));
        MasterOracleLike(masterOracle).initialize(
            new address[](0),
            new PriceOracle[](0),
            PriceOracle(fallbackOracle),
            address(this),
            true
        );

        (_poolIndex, _comptroller) = FuseDirectoryLike(fuseDirectory).deployPool(
            name,
            comptrollerImpl,
            false, // `whitelist` is always false
            closeFactor,
            liqIncentive,
            masterOracle
        );

        uint256 err = ComptrollerLike(_comptroller)._acceptAdmin();
        if (err != 0) revert Errors.FailedBecomeAdmin();
        comptroller = _comptroller;

        emit PoolDeployed(name, _comptroller, _poolIndex, closeFactor, liqIncentive);
    }

    function addTarget(address target, address adapter) external requiresTrust returns (address cTarget) {
<<<<<<< HEAD
        require(comptroller != address(0), Errors.PoolNotDeployed);
        require(!tInits[target], Errors.TargetExists);
        require(targetParams.irModel != address(0), Errors.PoolParamsNotSet);
=======
        if (comptroller == address(0)) revert Errors.PoolNotDeployed();
        if (tInits[target]) revert Errors.TargetExists();
        if (targetParams.irModel == address(0)) revert Errors.TargetParamsNotSet();
>>>>>>> 967750ac

        address underlying = Adapter(adapter).underlying();

        address[] memory underlyings = new address[](2);
        underlyings[0] = target;
        underlyings[1] = underlying;

        PriceOracle[] memory oracles = new PriceOracle[](2);
        oracles[0] = PriceOracle(targetOracle);
        oracles[1] = PriceOracle(underlyingOracle);

        UnderlyingOracle(underlyingOracle).setUnderlying(underlying, adapter);
        TargetOracle(targetOracle).setTarget(target, adapter);
        MasterOracleLike(masterOracle).add(underlyings, oracles);

        uint256 adminFee = 0;
        bytes memory constructorData = abi.encode(
            target,
            comptroller,
            targetParams.irModel,
            ERC20(target).name(),
            ERC20(target).symbol(),
            cERC20Impl,
            hex"", // calldata sent to becomeImplementation (currently unused)
            targetParams.reserveFactor,
            adminFee
        );

        uint256 err = ComptrollerLike(comptroller)._deployMarket(false, constructorData, targetParams.collateralFactor);
        if (err != 0) revert Errors.FailedAddMarket();

        cTarget = ComptrollerLike(comptroller).cTokensByUnderlying(target);

        tInits[target] = true;
        emit TargetAdded(target, cTarget);
    }

    /// @notice queues a set of (Zero, LPShare) for a  Fuse pool once the TWAP is ready
    /// @dev called by the Periphery, which will know which pool address to set for this Series
    function queueSeries(
        address adapter,
        uint256 maturity,
        address pool
    ) external requiresTrust {
<<<<<<< HEAD
        (address zero, , , , , , , , ) = Divider(divider).series(adapter, maturity);

        require(comptroller != address(0), Errors.PoolNotDeployed);
        require(zero != address(0), Errors.SeriesDoesntExists);
        require(sSeries[adapter][maturity].status == SeriesStatus.NONE, Errors.DuplicateSeries);
=======
        if (comptroller == address(0)) revert Errors.PoolNotDeployed();
        if (Divider(divider).zero(adapter, maturity) == address(0)) revert Errors.SeriesDoesNotExist();
        if (sStatus[adapter][maturity] == SeriesStatus.QUEUED) revert Errors.DuplicateSeries();
>>>>>>> 967750ac

        address target = Adapter(adapter).target();
        if (!tInits[target]) revert Errors.TargetNotInFuse();

        sSeries[adapter][maturity] = Series({
            status: SeriesStatus.QUEUED,
            pool: pool
        });

        emit SeriesQueued(adapter, maturity, pool);
    }

    /// @notice open method to add queued Zeros and LPShares to Fuse pool
    /// @dev this can only be done once the yield space pool has filled its buffer and has a TWAP
    function addSeries(address adapter, uint256 maturity) external {
<<<<<<< HEAD
        require(sSeries[adapter][maturity].status == SeriesStatus.QUEUED, Errors.SeriesNotQueued);

        require(zeroParams.irModel != address(0), Errors.PoolParamsNotSet);
        require(lpTokenParams.irModel != address(0), Errors.PoolParamsNotSet);

        (address zero, , , , , , , , ) = Divider(divider).series(adapter, maturity);

        address pool = sSeries[adapter][maturity].pool;

        (, , , , , , uint256 sampleTs) = BalancerOracle(pool).getSample(1023);
        if (sampleTs == 0) {
            // revert if the pool's oracle can't be used yet, preventing this market from being deployed
            // on Fuse until we're able to read a TWAP
            revert(Errors.OracleNotReady);
        }
=======
        if (sStatus[adapter][maturity] != SeriesStatus.QUEUED) revert Errors.SeriesNotQueued();

        address zero = Divider(divider).zero(adapter, maturity);
        address pool = sPools[adapter][maturity];
>>>>>>> 967750ac

        address[] memory underlyings = new address[](2);
        underlyings[0] = zero;
        underlyings[1] = pool;

        PriceOracle[] memory oracles = new PriceOracle[](2);
        oracles[0] = PriceOracle(zeroOracle);
        oracles[1] = PriceOracle(lpOracle);

        ZeroOracle(zeroOracle).setZero(zero, pool);
        MasterOracleLike(masterOracle).add(underlyings, oracles);

        uint256 adminFee = 0;
        bytes memory constructorDataZero = abi.encode(
            zero,
            comptroller,
            zeroParams.irModel,
            ERC20(zero).name(),
            ERC20(zero).symbol(),
            cERC20Impl,
            hex"",
            zeroParams.reserveFactor,
            adminFee
        );

        uint256 errZero = ComptrollerLike(comptroller)._deployMarket(
            false,
            constructorDataZero,
            zeroParams.collateralFactor
        );
        if (errZero != 0) revert Errors.FailedAddZeroMarket();

        // LP Share pool token
        bytes memory constructorDataLpToken = abi.encode(
            pool,
            comptroller,
            lpTokenParams.irModel,
            ERC20(pool).name(),
            ERC20(pool).symbol(),
            cERC20Impl,
            hex"",
            lpTokenParams.reserveFactor,
            adminFee
        );

        uint256 errLpToken = ComptrollerLike(comptroller)._deployMarket(
            false,
            constructorDataLpToken,
            lpTokenParams.collateralFactor
        );
        if (errLpToken != 0) revert Errors.FailedAddLpMarket();

        sSeries[adapter][maturity].status = SeriesStatus.ADDED;

        emit SeriesAdded(zero, pool);
    }

    function setParams(bytes32 what, AssetParams calldata data) external requiresTrust {
        if (what == "ZERO_PARAMS") zeroParams = data;
        else if (what == "LP_TOKEN_PARAMS") lpTokenParams = data;
        else if (what == "TARGET_PARAMS") targetParams = data;
        else revert Errors.InvalidParam();
        emit ParamsSet(what, data);
    }
}<|MERGE_RESOLUTION|>--- conflicted
+++ resolved
@@ -159,15 +159,9 @@
     }
 
     function addTarget(address target, address adapter) external requiresTrust returns (address cTarget) {
-<<<<<<< HEAD
-        require(comptroller != address(0), Errors.PoolNotDeployed);
-        require(!tInits[target], Errors.TargetExists);
-        require(targetParams.irModel != address(0), Errors.PoolParamsNotSet);
-=======
         if (comptroller == address(0)) revert Errors.PoolNotDeployed();
         if (tInits[target]) revert Errors.TargetExists();
         if (targetParams.irModel == address(0)) revert Errors.TargetParamsNotSet();
->>>>>>> 967750ac
 
         address underlying = Adapter(adapter).underlying();
 
@@ -212,17 +206,9 @@
         uint256 maturity,
         address pool
     ) external requiresTrust {
-<<<<<<< HEAD
-        (address zero, , , , , , , , ) = Divider(divider).series(adapter, maturity);
-
-        require(comptroller != address(0), Errors.PoolNotDeployed);
-        require(zero != address(0), Errors.SeriesDoesntExists);
-        require(sSeries[adapter][maturity].status == SeriesStatus.NONE, Errors.DuplicateSeries);
-=======
         if (comptroller == address(0)) revert Errors.PoolNotDeployed();
         if (Divider(divider).zero(adapter, maturity) == address(0)) revert Errors.SeriesDoesNotExist();
-        if (sStatus[adapter][maturity] == SeriesStatus.QUEUED) revert Errors.DuplicateSeries();
->>>>>>> 967750ac
+        if (sSeries[adapter][maturity].status != SeriesStatus.NONE) revert Errors.DuplicateSeries();
 
         address target = Adapter(adapter).target();
         if (!tInits[target]) revert Errors.TargetNotInFuse();
@@ -238,13 +224,11 @@
     /// @notice open method to add queued Zeros and LPShares to Fuse pool
     /// @dev this can only be done once the yield space pool has filled its buffer and has a TWAP
     function addSeries(address adapter, uint256 maturity) external {
-<<<<<<< HEAD
-        require(sSeries[adapter][maturity].status == SeriesStatus.QUEUED, Errors.SeriesNotQueued);
-
-        require(zeroParams.irModel != address(0), Errors.PoolParamsNotSet);
-        require(lpTokenParams.irModel != address(0), Errors.PoolParamsNotSet);
-
-        (address zero, , , , , , , , ) = Divider(divider).series(adapter, maturity);
+        if (sSeries[adapter][maturity].status != SeriesStatus.QUEUED) revert Errors.SeriesNotQueued();
+        if (zeroParams.irModel == address(0)) revert Errors.ZeroParamsNotSet();
+        if (lpTokenParams.irModel == address(0)) revert Errors.PoolParamsNotSet();
+
+        address zero = Divider(divider).zero(adapter, maturity);
 
         address pool = sSeries[adapter][maturity].pool;
 
@@ -252,14 +236,8 @@
         if (sampleTs == 0) {
             // revert if the pool's oracle can't be used yet, preventing this market from being deployed
             // on Fuse until we're able to read a TWAP
-            revert(Errors.OracleNotReady);
+            revert Errors.OracleNotReady();
         }
-=======
-        if (sStatus[adapter][maturity] != SeriesStatus.QUEUED) revert Errors.SeriesNotQueued();
-
-        address zero = Divider(divider).zero(adapter, maturity);
-        address pool = sPools[adapter][maturity];
->>>>>>> 967750ac
 
         address[] memory underlyings = new address[](2);
         underlyings[0] = zero;
