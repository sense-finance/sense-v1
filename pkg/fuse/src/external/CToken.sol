// SPDX-License-Identifier: AGPL-3.0-only
pragma solidity 0.8.11;

/// @title Price Oracle
/// @author Compound
interface CToken {
    function underlying() external view returns (address);

    function mint(uint256 mintAmount) external returns (uint256);

<<<<<<< HEAD
    function borrow(uint256 borrowAmount) external returns (uint256);

    function redeem(uint256 redeemTokens) external returns (uint256);
=======
    function redeem(uint256 redeemTokens) external returns (uint256);

    function borrow(uint256 borrowAmount) external returns (uint256);

    function repayBorrow(uint256 repayAmount) external returns (uint256);
>>>>>>> 0c8a82ce

    function exchangeRateCurrent() external returns (uint256);

    function decimals() external view returns (uint8);
}<|MERGE_RESOLUTION|>--- conflicted
+++ resolved
@@ -8,17 +8,11 @@
 
     function mint(uint256 mintAmount) external returns (uint256);
 
-<<<<<<< HEAD
-    function borrow(uint256 borrowAmount) external returns (uint256);
-
-    function redeem(uint256 redeemTokens) external returns (uint256);
-=======
     function redeem(uint256 redeemTokens) external returns (uint256);
 
     function borrow(uint256 borrowAmount) external returns (uint256);
 
     function repayBorrow(uint256 repayAmount) external returns (uint256);
->>>>>>> 0c8a82ce
 
     function exchangeRateCurrent() external returns (uint256);
 
