const { task } = require("hardhat/config");
const data = require("./input");

const { SENSE_MULTISIG, CHAINS, VERIFY_CHAINS } = require("../../hardhat.addresses");
const { verifyOnEtherscan } = require("../../hardhat.utils");

task("20230301-periphery-v2", "Deploys and authenticates Periphery V2").setAction(async (_, { ethers }) => {
<<<<<<< HEAD
=======
  // const { deploy } = deployments;
>>>>>>> c188f5dd
  const { deployer } = await getNamedAccounts();
  const chainId = await getChainId();
  const deployerSigner = await ethers.getSigner(deployer);

  const { abi: dividerAbi } = await deployments.getArtifact("Divider");
  const { abi: peripheryAbi } = await deployments.getArtifact("Periphery");
  const { abi: rlvFactoryAbi } = await deployments.getArtifact("AutoRollerFactory");
  const { abi: rlvAbi } = await deployments.getArtifact("AutoRoller");

  if (!SENSE_MULTISIG.has(chainId)) throw Error("No balancer vault found");
  const senseAdminMultisigAddress = SENSE_MULTISIG.get(chainId);
  const multisigSigner = await ethers.getSigner(senseAdminMultisigAddress);

  console.log(`Deploying from ${deployer} on chain ${chainId}`);

  // Get deployer's balance before deployment
  const initialBalance = await deployerSigner.getBalance();
  console.log(`Deployer's initial balance: ${ethers.utils.formatEther(initialBalance)} ETH`);

  const {
    divider: dividerAddress,
    periphery: oldPeripheryAddress,
    spaceFactory: spaceFactoryAddress,
    balancerVault: balancerVaultAddress,
    permit2: permit2Address,
    exchangeProxy: exchangeProxyAddress,
    rlvFactory: rlvFactoryAddress,
  } = data[chainId] || data[CHAINS.MAINNET];

  let divider = new ethers.Contract(dividerAddress, dividerAbi, deployerSigner);
  let oldPeriphery = new ethers.Contract(oldPeripheryAddress, peripheryAbi, deployerSigner);
  let rlvFactory = new ethers.Contract(rlvFactoryAddress, rlvFactoryAbi, deployerSigner);

  console.log("\n-------------------------------------------------------");
  console.log("\nDeploy Periphery");
  // const { address: peripheryAddress } = await deploy("Periphery", {
  //   from: deployer,
  //   args: [divider.address, spaceFactoryAddress, balancerVaultAddress, permit2Address, exchangeProxyAddress],
  //   log: true,
  // });
  const peripheryAddress = "0x1dc2cff5451b839d83b6d2598779c90f34cd3bc7";
  let newPeriphery = new ethers.Contract(peripheryAddress, peripheryAbi, deployerSigner);
  console.log(`Periphery deployed to ${peripheryAddress}`);

  const Periphery = await ethers.getContractFactory("Periphery");
  const gasPrice = await ethers.provider.getGasPrice();

  // Create a deployment transaction with the same arguments
  const deploymentTransaction = Periphery.getDeployTransaction(
    divider.address,
    spaceFactoryAddress,
    balancerVaultAddress,
    permit2Address,
    exchangeProxyAddress,
  );

  // Estimate the gas required for the deployment transaction
  const gasEstimate = await ethers.provider.estimateGas(deploymentTransaction);

  // Calculate the estimated cost
  const estimatedCost = gasPrice.mul(gasEstimate);
  console.log(`Estimated deployment cost: ${ethers.utils.formatEther(estimatedCost)} ETH`);

  // We are only onboarding and verifying adapters whose guard is > 0
  // We can also assume all our onboarded adapters are verified (we have NO un-verified adapters so far)
  console.log("\nOnboarding and verifying pre-approved adapters on Periphery");
  const adaptersOnboarded = [
    ...new Set(
      (await oldPeriphery.queryFilter(oldPeriphery.filters.AdapterOnboarded(null))).map(e => e.args.adapter),
    ),
  ];
  console.log("Adapters to verify & onboard:", adaptersOnboarded);

  let onboarded = [
    "0x36c744Dd2916E9E04173Bee9d93D554f955a999d".toLowerCase(),
    "0x6fC4843aac4786b4420e954a2271BE16f225a482".toLowerCase(),
    "0x2C4D2Ba7C6Cb6Fb7AD67d76201cfB22B174B2C4b".toLowerCase(),
    "0x60fe5A21A4a8529c3d94e4B1d52f6Dae2d289dC5".toLowerCase(),
    "0x9887e67AaB4388eA4cf173B010dF5c92B91f55B5".toLowerCase(),
    "0x66E1AD7cDa66A0B291aEC63f3dBD8cB9eAF76680".toLowerCase(),
    "0x529c90E6d3a1AedaB9B3011196C495439D23b893".toLowerCase(),
    "0x8c5e7301a012DC677DD7DaD97aE44032feBCD0FD".toLowerCase(),
    "0x86c55BFFb64f8fCC8beA33F3176950FDD0fb160D".toLowerCase(),
  ];

  let verified = [
    "0x36c744Dd2916E9E04173Bee9d93D554f955a999d".toLowerCase(),
    "0x6fC4843aac4786b4420e954a2271BE16f225a482".toLowerCase(),
    "0x2C4D2Ba7C6Cb6Fb7AD67d76201cfB22B174B2C4b".toLowerCase(),
    "0x60fe5A21A4a8529c3d94e4B1d52f6Dae2d289dC5".toLowerCase(),
    "0x9887e67AaB4388eA4cf173B010dF5c92B91f55B5".toLowerCase(),
    "0x66E1AD7cDa66A0B291aEC63f3dBD8cB9eAF76680".toLowerCase(),
    "0x529c90E6d3a1AedaB9B3011196C495439D23b893".toLowerCase(),
    "0x8c5e7301a012DC677DD7DaD97aE44032feBCD0FD".toLowerCase(),
<<<<<<< HEAD
    // "0x86c55BFFb64f8fCC8beA33F3176950FDD0fb160D".toLowerCase(), PENDING
  ];
=======
    "0x86c55BFFb64f8fCC8beA33F3176950FDD0fb160D".toLowerCase(),
  ];

  // if fork from mainnet, set newPeriphery's signer with sense admin multisig
  if (chainId == CHAINS.HARDHAT) {
    await hre.network.provider.request({
      method: "hardhat_impersonateAccount",
      params: [senseAdminMultisigAddress],
    });
    console.log(`\nFund multisig to be able to make calls from that address`);
    await deployerSigner
      .sendTransaction({
        to: senseAdminMultisigAddress,
        value: ethers.utils.parseEther("1"),
      })
      .then(t => t.wait());
    newPeriphery = newPeriphery.connect(multisigSigner);
  }
>>>>>>> c188f5dd

  for (let adapter of adaptersOnboarded) {
    console.log("\nOnboarding adapter", adapter);
    const params = await divider.adapterMeta(adapter);
    if (params[2].gt(0)) {
      if (!onboarded.includes(adapter.toLowerCase())) {
        await newPeriphery.onboardAdapter(adapter, false).then(t => t.wait());
        console.log(`- Adapter ${adapter} onboarded`);
      } else {
        console.log(`- Skipped adapter ${adapter} onboarding as it's already onboarded`);
      }
      if (!verified.includes(adapter.toLowerCase())) {
        await newPeriphery.verifyAdapter(adapter).then(t => t.wait());
        console.log(`- Adapter ${adapter} verified`);
      } else {
        console.log(`- Skipped adapter ${adapter} verification as it's already verified`);
      }
    } else {
      console.log(`- Skipped adapter ${adapter} verification as it's guard is ${params[2]}`);
    }
  }

  console.log("\nVerifying pre-approved factories on Periphery");
  const factoriesOnboarded = [
    ...new Set(
      (await oldPeriphery.queryFilter(oldPeriphery.filters.FactoryChanged(null))).map(e => e.args.factory),
    ),
  ];
  console.log("Factories to onboard:", factoriesOnboarded);
  for (let factory of factoriesOnboarded) {
    console.log(`\nOnboarding factory ${factory}...`);
    if (await oldPeriphery.factories(factory)) {
      if (await newPeriphery.factories(factory)) {
        console.log(`- Skipped ${factory} as it's already onboarded`);
      } else {
        await newPeriphery.setFactory(factory, true).then(t => t.wait());
        console.log(`- Factory ${factory} onboarded`);
      }
    } else {
      console.log(`- Skipped ${factory} as it has been unverified`);
    }
  }

  console.log("\nUpdate Periphery address on existing RLVs");
  const rlvs = [
    ...new Set(
      (await rlvFactory.queryFilter(rlvFactory.filters.RollerCreated(null))).map(e => e.args.autoRoller),
    ),
  ];
  console.log("RLVs to update:", rlvs);
  for (let rlvAddress of rlvs) {
    const rlvOwner = await getInternalVar(9, rlvAddress);
    console.log(`\nRLV owner is: ${rlvOwner}`);
    const rlv = new ethers.Contract(rlvAddress, rlvAbi, multisigSigner);
    await rlv["setParam(bytes32,address)"](
      ethers.utils.formatBytes32String("PERIPHERY"),
      peripheryAddress,
    ).then(t => t.wait());
    console.log(`- Periphery address successfully updated on RLV ${rlv.address}`);

    await rlv["setParam(bytes32,address)"](
      ethers.utils.formatBytes32String("OWNER"),
      senseAdminMultisigAddress,
    ).then(t => t.wait());
    console.log(`- Owner successfully updated on RLV ${rlv.address}`);
  }

  if (senseAdminMultisigAddress.toUpperCase() !== deployer.toUpperCase()) {
    console.log("\nAdding admin multisig as trusted address on Periphery");
    if (!(await newPeriphery.isTrusted(senseAdminMultisigAddress))) {
      await newPeriphery.setIsTrusted(senseAdminMultisigAddress, true).then(t => t.wait());
    } else {
      console.log(`- Skipped ${senseAdminMultisigAddress} as it's already a trusted address`);
    }

    console.log("\nRemoving deployer as trusted address on Periphery");
    if (await newPeriphery.isTrusted(deployer)) {
      await newPeriphery.setIsTrusted(deployer, false).then(t => t.wait());
    } else {
      console.log(`- Skipped ${deployer} as it's already not a trusted address`);
    }
  }

  if (chainId !== CHAINS.HARDHAT) {
    console.log("\n-------------------------------------------------------");
    await verifyOnEtherscan("Periphery");
  } else {
    // If we're in a forked environment, check the txs we need to send from the multisig as wel
    console.log(`\nFund multisig to be able to make calls from that address`);
    await deployerSigner
      .sendTransaction({
        to: senseAdminMultisigAddress,
        value: ethers.utils.parseEther("1"),
      })
      .then(t => t.wait());

    await hre.network.provider.request({
      method: "hardhat_impersonateAccount",
      params: [senseAdminMultisigAddress],
    });

    oldPeriphery = oldPeriphery.connect(multisigSigner);
    divider = divider.connect(multisigSigner);

    if (senseAdminMultisigAddress.toUpperCase() !== deployer.toUpperCase()) {
      console.log("\nUnset the multisig as an authority on the old Periphery");
      await oldPeriphery.setIsTrusted(senseAdminMultisigAddress, false).then(t => t.wait());
    }
  }

  if ([CHAINS.GOERLI, CHAINS.HARDHAT].includes(chainId)) {
    console.log("\nSet the periphery on the Divider");
    await divider.setPeriphery(peripheryAddress).then(t => t.wait());
  }

  if (VERIFY_CHAINS.includes(chainId)) {
    console.log("\n-------------------------------------------------------");
    console.log("\nACTIONS TO BE DONE ON DEFENDER: ");
    console.log("\n1. Unset the multisig as an authority on the old Periphery");
    console.log("\n2. Set the periphery on the Divider");
  }

  // Get deployer's balance after deployment
  const finalBalance = await deployerSigner.getBalance();
  console.log(`Deployer's final balance: ${ethers.utils.formatEther(finalBalance)} ETH`);

  // Calculate the cost
  const cost = initialBalance.sub(finalBalance);
  console.log(`Deployment cost: ${ethers.utils.formatEther(cost)} ETH`);

  console.log("\n-------------------------------------------------------");
});

async function getInternalVar(slot, contractAddress) {
  const paddedSlot = ethers.utils.hexZeroPad(slot, 32);
  const value = await ethers.provider.getStorageAt(contractAddress, paddedSlot);
  return ethers.utils.hexStripZeros(value);
}<|MERGE_RESOLUTION|>--- conflicted
+++ resolved
@@ -5,10 +5,6 @@
 const { verifyOnEtherscan } = require("../../hardhat.utils");
 
 task("20230301-periphery-v2", "Deploys and authenticates Periphery V2").setAction(async (_, { ethers }) => {
-<<<<<<< HEAD
-=======
-  // const { deploy } = deployments;
->>>>>>> c188f5dd
   const { deployer } = await getNamedAccounts();
   const chainId = await getChainId();
   const deployerSigner = await ethers.getSigner(deployer);
@@ -103,10 +99,6 @@
     "0x66E1AD7cDa66A0B291aEC63f3dBD8cB9eAF76680".toLowerCase(),
     "0x529c90E6d3a1AedaB9B3011196C495439D23b893".toLowerCase(),
     "0x8c5e7301a012DC677DD7DaD97aE44032feBCD0FD".toLowerCase(),
-<<<<<<< HEAD
-    // "0x86c55BFFb64f8fCC8beA33F3176950FDD0fb160D".toLowerCase(), PENDING
-  ];
-=======
     "0x86c55BFFb64f8fCC8beA33F3176950FDD0fb160D".toLowerCase(),
   ];
 
@@ -125,7 +117,6 @@
       .then(t => t.wait());
     newPeriphery = newPeriphery.connect(multisigSigner);
   }
->>>>>>> c188f5dd
 
   for (let adapter of adaptersOnboarded) {
     console.log("\nOnboarding adapter", adapter);
