--- conflicted
+++ resolved
@@ -15,24 +15,17 @@
   log("\n-------------------------------------------------------");
   log("\nDeploy Space Factory");
 
-<<<<<<< HEAD
   const queryProcessor = await deploy("QueryProcessor", {
     from: deployer,
   });
 
-  // For Space.
-  const TS = ethers.utils.parseEther("1").mul(ethers.utils.parseEther("1")).div(ethers.utils.parseEther("31622400")); // TOODO(launch)
-  const G1 = ethers.utils.parseEther("950").mul(ethers.utils.parseEther("1")).div(ethers.utils.parseEther("1000")); // TOODO(launch)
-  const G2 = ethers.utils.parseEther("1000").mul(ethers.utils.parseEther("1")).div(ethers.utils.parseEther("950")); // TOODO(launch)
-  const oracleEnabled = true;
-=======
   // 1 / 10 years in seconds
   const TS = ethers.utils.parseEther("1").mul(ethers.utils.parseEther("1")).div(ethers.utils.parseEther("316224000"));
   // 5% of implied yield for selling Target
   const G1 = ethers.utils.parseEther("950").mul(ethers.utils.parseEther("1")).div(ethers.utils.parseEther("1000"));
   // 5% of implied yield for selling PTs
   const G2 = ethers.utils.parseEther("1000").mul(ethers.utils.parseEther("1")).div(ethers.utils.parseEther("950"));
->>>>>>> 0c8a82ce
+  const oracleEnabled = true;
 
   await deploy("SpaceFactory", {
     from: deployer,
