[default]
root = "."
libs = ['../../node_modules/', '../../']
tests = "./src/tests"
ffi = true
verbosity = 3
<<<<<<< HEAD
fuzz_runs = 100
=======
# Fork block mined on Apr 18 2022 at 12:00:10 AM UTC
fork_block_number = 14605885
>>>>>>> 56bda372
remappings = [
    '@sense-finance/v1-utils=../utils',
    '@sense-finance/v1-core=./',
    '@sense-finance/v1-fuse=../fuse',
    '@rari-capital/solmate=../../node_modules/@rari-capital/solmate',
    '@openzeppelin/contracts=../../node_modules/@openzeppelin/contracts'
]<|MERGE_RESOLUTION|>--- conflicted
+++ resolved
@@ -4,12 +4,8 @@
 tests = "./src/tests"
 ffi = true
 verbosity = 3
-<<<<<<< HEAD
-fuzz_runs = 100
-=======
 # Fork block mined on Apr 18 2022 at 12:00:10 AM UTC
 fork_block_number = 14605885
->>>>>>> 56bda372
 remappings = [
     '@sense-finance/v1-utils=../utils',
     '@sense-finance/v1-core=./',
