--- conflicted
+++ resolved
@@ -21,20 +21,9 @@
 /// @notice You can use this contract to issue, combine, and redeem Sense ERC20 Zeros and Claims
 contract Divider is Trust, ReentrancyGuard, Pausable {
     using SafeERC20 for ERC20;
-<<<<<<< HEAD
-    using Errors for string;
-
     using FixedMath for uint256;
     using Levels for uint256;
 
-    /// @notice Configuration
-    uint256 public constant SPONSOR_WINDOW = 4 hours; // TODO: TBD
-    uint256 public constant SETTLEMENT_WINDOW = 2 hours; // TODO: TBD
-    uint256 public constant ISSUANCE_BUFFER = 1 days;
-    uint256 public constant ISSUANCE_FEE_CAP = 0.1e18; // 10% issuance fee cap
-=======
-    using FixedMath for uint256;
-
     /* ========== PUBLIC CONSTANTS ========== */
 
     /// @notice TODO: TBD
@@ -46,8 +35,10 @@
     /// @notice 10% issuance fee cap
     uint256 public constant ISSUANCE_FEE_CAP = 0.1e18;
 
+    /// @notice Buffer after which users are able to issue if issuance is disabled for a Series
+    uint256 public constant ISSUANCE_BUFFER = 1 days;
+
     /* ========== PUBLIC MUTABLE STORAGE ========== */
->>>>>>> 801d37de
 
     address public periphery;
 
@@ -205,10 +196,7 @@
             revert(Errors.IssuanceNotEnabled);
         }
 
-<<<<<<< HEAD
         Series memory _series = series[adapter][maturity];
-=======
->>>>>>> 801d37de
         ERC20 target = ERC20(Adapter(adapter).target());
 
         // Take the issuance fee out of the deposited Target, and put it towards the settlement reward
@@ -226,27 +214,7 @@
         // Update values on adapter
         Adapter(adapter).notify(msg.sender, tBalSubFee, true);
 
-<<<<<<< HEAD
-        uint256 scale;
-        // If collect has been disabled for this Series, issue using issuance scale always
-        if (!level.collectEnabled()) {
-            scale = _series.iscale;
-        } else {
-            // If the caller has collected on Claims before, use the scale value from that collection to determine how many Zeros/Claims to mint
-            // so that the Claims they mint here will have the same amount of yield stored up as their existing holdings
-            scale = lscales[adapter][maturity][msg.sender];
-
-            // If the caller has not collected on Claims before, use the max scale value to determine how many Zeros/Claims to mint
-            // so that the Claims they mint here are "clean," in that they have no yet-to-be-collected yield
-            if (scale == 0) {
-                scale = _series.maxscale;
-                lscales[adapter][maturity][msg.sender] = scale;
-            }
-        }
-=======
-        // Issue using the current scale
-        uint256 scale = Adapter(adapter).scale();
->>>>>>> 801d37de
+        uint256 scale = level.collectEnabled() ? Adapter(adapter).scale() : _series.iscale;
 
         // Determine the amount of Underlying equal to the Target being sent in (the principal)
         uBal = tBalSubFee.fmul(scale, FixedMath.WAD);
@@ -258,20 +226,15 @@
             : _reweightLScale(
                 adapter,
                 maturity,
-                Claim(series[adapter][maturity].claim).balanceOf(msg.sender),
+                Claim(_series.claim).balanceOf(msg.sender),
                 uBal,
                 msg.sender,
                 scale
             );
 
         // Mint equal amounts of Zeros and Claims
-<<<<<<< HEAD
-        Zero(_series.zero).mint(msg.sender, uBal);
+        Token(_series.zero).mint(msg.sender, uBal);
         Claim(_series.claim).mint(msg.sender, uBal);
-=======
-        Token(series[adapter][maturity].zero).mint(msg.sender, uBal);
-        Claim(series[adapter][maturity].claim).mint(msg.sender, uBal);
->>>>>>> 801d37de
 
         target.safeTransferFrom(msg.sender, adapter, tBal);
 
@@ -298,11 +261,8 @@
         Series memory _series = series[adapter][maturity];
 
         // Burn the Zeros
-<<<<<<< HEAD
-        Zero(_series.zero).burn(msg.sender, uBal);
-=======
-        Token(series[adapter][maturity].zero).burn(msg.sender, uBal);
->>>>>>> 801d37de
+        Token(_series.zero).burn(msg.sender, uBal);
+
         // Collect whatever excess is due
         uint256 collected = _collect(msg.sender, adapter, maturity, uBal, uBal, address(0));
 
@@ -341,41 +301,6 @@
         Series memory _series = series[adapter][maturity];
 
         // Burn the caller's Zeros
-<<<<<<< HEAD
-        Zero(_series.zero).burn(msg.sender, uBal);
-
-        if (_series.mscale < _series.maxscale) {
-            // Amount of Target they actually have set aside for them (after collections from Claim holders)
-            uint256 tBalZeroActual = (uBal * (FixedMath.WAD - _series.tilt)) / _series.maxscale;
-
-            // Amount of Target we have set aside for Claims
-            uint256 tBalClaimActual = (uBal * _series.tilt) / _series.maxscale;
-
-            // Start with the amount of Target this Zero holder has set aside in their pool,
-            // as that's the lower bound on what they'll get
-            tBal = tBalZeroActual;
-
-            // Cut from Claim holders to cover any shortfall if we can
-            if (tBalClaimActual != 0) {
-                // Amount of Target these Zeros would ideally redeem for minus what they actually have
-                uint256 shortfall = (uBal * (FixedMath.WAD - _series.tilt)) /
-                    _series.mscale -
-                    tBal;
-                // Calculate the amount of Target this Zero holder will get back
-                //
-                // If the shortfall is greater than or eq to what we've reserved for Claims, cover as much as we can
-                //
-                // If the shortfall is less than what we've reserved for Claims, cover the whole thing
-                tBal += shortfall >= tBalClaimActual ? tBalClaimActual : shortfall;
-            }
-        } else {
-            // Amount of Target these Zeros will redeem for
-            tBal = (uBal * (FixedMath.WAD - _series.tilt)) / _series.mscale;
-        }
-
-        if (Adapter(adapter).level().redeemZeroHookEnabled()) {
-            Adapter(adapter).onZeroRedeem(uBal, _series.mscale, _series.maxscale, tBal);
-=======
         Token(series[adapter][maturity].zero).burn(msg.sender, uBal);
 
         // Zero holder's share of the principal = (1 - part of the principal that belongs to Claims)
@@ -387,7 +312,10 @@
             tBal = (uBal * zShare) / _series.mscale;
         } else {
             tBal = uBal.fdiv(_series.maxscale);
->>>>>>> 801d37de
+        }
+
+        if (Adapter(adapter).level().redeemZeroHookEnabled()) {
+            Adapter(adapter).onZeroRedeem(uBal, _series.mscale, _series.maxscale, tBal);
         }
 
         ERC20(Adapter(adapter).target()).safeTransferFrom(adapter, msg.sender, tBal);
@@ -473,14 +401,9 @@
         //
         // Because maxscale must be increasing, the Target balance needed to equal `u` decreases, and that "excess"
         // is what Claim holders are collecting
-<<<<<<< HEAD
-        uint256 tBalNow = uBal.fdiv(_series.maxscale, FixedMath.WAD);
-        collected = uBal.fdiv(lscale, FixedMath.WAD) - tBalNow;
-=======
         uint256 tBalNow = uBal.fdivUp(_series.maxscale); // preventive round-up towards the protocol
         uint256 tBalPrev = uBal.fdiv(lscale);
         collected = tBalPrev > tBalNow ? tBalPrev - tBalNow : 0;
->>>>>>> 801d37de
         ERC20(Adapter(adapter).target()).safeTransferFrom(adapter, usr, collected);
         Adapter(adapter).notify(usr, collected, false); // Distribute reward tokens
 
@@ -526,12 +449,7 @@
         // Burn the users's Claims
         Claim(_series.claim).burn(usr, uBal);
 
-<<<<<<< HEAD
-        ERC20 target = ERC20(Adapter(adapter).target());
-
-=======
         // Default principal for Claim
->>>>>>> 801d37de
         uint256 tBal = 0;
 
         // Zero holder's share of the principal = (1 - part of the principal that belongs to Claims)
