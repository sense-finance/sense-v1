// SPDX-License-Identifier: UNLICENSED
pragma solidity ^0.8.6;

// External references
import { Pausable } from "@openzeppelin/contracts/security/Pausable.sol";
import { SafeERC20, ERC20 } from "@rari-capital/solmate/src/erc20/SafeERC20.sol";
import { Trust } from "@rari-capital/solmate/src/auth/Trust.sol";
import { ReentrancyGuard } from "@rari-capital/solmate/src/utils/ReentrancyGuard.sol";
import { DateTime } from "./external/DateTime.sol";
import { FixedMath } from "./external/FixedMath.sol";

// Internal references
import { Errors } from "@sense-finance/v1-utils/src/libs/Errors.sol";
import { Claim } from "./tokens/Claim.sol";
import { BaseAdapter as Adapter } from "./adapters/BaseAdapter.sol";
import { Token as Zero } from "./tokens/Token.sol";

library Levels {
    function issueEnabled(uint256 level) internal pure returns (bool) {
        return level & (2**0) == 2**0;
    }
    function combineEnabled(uint256 level) internal pure returns (bool) {
        return level & (2**1) == 2**1;
    }

    function collectEnabled(uint256 level) internal pure returns (uint256) {
        return level & (2**2) == 2**2;
    }
}


/// @title Sense Divider: Divide Assets in Two
/// @author fedealconada + jparklev
/// @notice You can use this contract to issue, combine, and redeem Sense ERC20 Zeros and Claims
contract Divider is Trust, ReentrancyGuard, Pausable {
    using SafeERC20 for ERC20;
    using FixedMath for uint256;
    using Levels for uint256;
    using Errors for string;

    /// @notice Configuration
    uint256 public constant SPONSOR_WINDOW = 4 hours; // TODO: TBD
    uint256 public constant SETTLEMENT_WINDOW = 2 hours; // TODO: TBD
    uint256 public constant ISSUANCE_BUFFER = 1 days;
    uint256 public constant ISSUANCE_FEE_CAP = 0.1e18; // 10% issuance fee cap

    /// @notice Program state
    address public periphery;
    address public immutable cup; // sense team multisig
    address public immutable tokenHandler; // zero/claim deployer
    bool public permissionless; // permissionless flag
    bool public guarded = true; // guarded launch flag
    uint256 public adapterCounter; // # number of adapters (including turned off)

    /// @notice adapter -> is supported
    mapping(address => bool) public adapters;
    /// @notice adapter ID -> adapter address
    mapping(uint256 => address) public adapterAddresses;
    /// @notice adapter address -> adapter ID
    mapping(address => uint256) public adapterIDs;
    /// @notice target -> max amount of Target allowed to be issued
    mapping(address => uint256) public guards;
    /// @notice adapter -> maturity -> Series
    mapping(address => mapping(uint256 => Series)) public series;
    /// @notice adapter -> maturity -> user -> lscale (last scale)
    mapping(address => mapping(uint256 => mapping(address => uint256))) public lscales;

    struct Series {
        address zero; // Zero ERC20 token
        address claim; // Claim ERC20 token
        address sponsor; // actor who initialized the Series
        uint256 reward; // tracks fees due to the series' settler
        uint256 iscale; // scale at issuance
        uint256 mscale; // scale at maturity
        uint256 maxscale; // max scale value from this series' lifetime
        uint128 issuance; // timestamp of series initialization
        uint128 tilt; // % of underlying principal initially reserved for Claims
    }

    constructor(address _cup, address _tokenHandler) Trust(msg.sender) {
        cup = _cup;
        tokenHandler = _tokenHandler;
    }

    /* ========== MUTATIVE FUNCTIONS ========== */

    /// @notice Enable an adapter
    /// @param adapter Adapter's address
    function addAdapter(address adapter) external whenPermissionless whenNotPaused {
        _setAdapter(adapter, true);
    }

    /// @notice Initializes a new Series
    /// @dev Deploys two ERC20 contracts, one for each Zero type
    /// @dev Transfers some fixed amount of stake asset to this contract
    /// @param adapter Adapter to associate with the Series
    /// @param maturity Maturity date for the new Series, in units of unix time
    /// @param sponsor Sponsor of the Series that puts up a token stake and receives the issuance fees
    function initSeries(
        address adapter,
        uint48 maturity,
        address sponsor
    ) external onlyPeriphery whenNotPaused returns (address zero, address claim) {
        require(adapters[adapter], Errors.InvalidAdapter);
        require(!_exists(adapter, maturity), Errors.DuplicateSeries);
        require(_isValid(adapter, maturity), Errors.InvalidMaturity);

        // Transfer stake asset stake from caller to adapter
        (address target, address stake, uint256 stakeSize) = Adapter(adapter).getStakeAndTarget();

        // Deploy Zeros and Claims for this new Series
        (zero, claim) = TokenHandler(tokenHandler).deploy(adapter, maturity);

        // Initialize the new Series struct
        uint256 scale = Adapter(adapter).scale();
        Series memory newSeries = Series({
            zero: zero,
            claim: claim,
            sponsor: sponsor,
            reward: 0,
            iscale: scale,
            mscale: 0,
            maxscale: scale,
            issuance: uint128(block.timestamp),
            tilt: Adapter(adapter).tilt()
        });
        series[adapter][maturity] = newSeries;

        ERC20(stake).safeTransferFrom(msg.sender, adapter, _convertToBase(stakeSize, ERC20(stake).decimals()));

        emit SeriesInitialized(adapter, maturity, zero, claim, sponsor, target);
    }

    /// @notice Settles a Series and transfers the settlement reward to the caller
    /// @dev The Series' sponsor has a grace period where only they can settle the Series
    /// @dev After that, the reward becomes MEV
    /// @param adapter Adapter to associate with the Series
    /// @param maturity Maturity date for the new Series
    function settleSeries(address adapter, uint48 maturity) external nonReentrant whenNotPaused {
        require(adapters[adapter], Errors.InvalidAdapter);
        require(_exists(adapter, maturity), Errors.SeriesDoesntExists);
        require(_canBeSettled(adapter, maturity), Errors.OutOfWindowBoundaries);

        // The maturity scale value is all a Series needs for us to consider it "settled"
        uint256 mscale = Adapter(adapter).scale();
        series[adapter][maturity].mscale = mscale;

        if (mscale > series[adapter][maturity].maxscale) {
            series[adapter][maturity].maxscale = mscale;
        }

        // Reward the caller for doing the work of settling the Series at around the correct time
        (address target, address stake, uint256 stakeSize) = Adapter(adapter).getStakeAndTarget();
        ERC20(target).safeTransferFrom(adapter, msg.sender, series[adapter][maturity].reward);
        ERC20(stake).safeTransferFrom(adapter, msg.sender, _convertToBase(stakeSize, ERC20(stake).decimals()));

        emit SeriesSettled(adapter, maturity, msg.sender);
    }

    /// @notice Mint Zeros and Claims of a specific Series
    /// @param adapter Adapter address for the Series
    /// @param maturity Maturity date for the Series [unix time]
    /// @param tBal Balance of Target to deposit
    /// @dev The balance of Zeros/Claims minted will be the same value in units of underlying (less fees)
    function issue(
        address adapter,
        uint48 maturity,
        uint256 tBal
    ) external nonReentrant whenNotPaused returns (uint256 uBal) {
        require(adapters[adapter], Errors.InvalidAdapter);
        require(_exists(adapter, maturity), Errors.SeriesDoesntExists);
        require(!_settled(adapter, maturity), Errors.IssueOnSettled);
        uint256 level = Adapter(adapter).level();
        if (!level.issueEnabled() && series[adapter][maturity].issuance + ISSUANCE_BUFFER < block.timestamp) {
            revert(Errors.IssuanceNotEnabled);
        }

<<<<<<< HEAD
        ERC20 target = ERC20(Adapter(adapter).getTarget());
        Series memory _series = series[adapter][maturity];
=======
        ERC20 target = ERC20(Adapter(adapter).target());
>>>>>>> 9d1b6a1a

        // Take the issuance fee out of the deposited Target, and put it towards the settlement reward
        uint256 issuanceFee = Adapter(adapter).ifee();
        require(issuanceFee <= ISSUANCE_FEE_CAP, Errors.IssuanceFeeCapExceeded);

        uint256 fee = tBal.fmul(issuanceFee, FixedMath.WAD);

        _series.reward += fee;
        uint256 tBalSubFee = tBal - fee;

        // Ensure the caller won't hit the issuance cap with this action
        if (guarded) require(target.balanceOf(address(this)) + tBal <= guards[address(target)], Errors.GuardCapReached);

        // Update values on adapter
        Adapter(adapter).notify(msg.sender, tBalSubFee, true);

        uint256 scale;
        // If collect has been disabled for this Series, issue using issuance scale always
        if (!level.collectEnabled()) {
            scale = _series.iscale;
        } else {
            // If the caller has collected on Claims before, use the scale value from that collection to determine how many Zeros/Claims to mint
            // so that the Claims they mint here will have the same amount of yield stored up as their existing holdings
            scale = lscales[adapter][maturity][msg.sender];

            // If the caller has not collected on Claims before, use the max scale value to determine how many Zeros/Claims to mint
            // so that the Claims they mint here are "clean," in that they have no yet-to-be-collected yield
            if (scale == 0) {
                scale = _series.maxscale;
                lscales[adapter][maturity][msg.sender] = scale;
            }
        }

        // Determine the amount of Underlying equal to the Target being sent in (the principal)
        uBal = tBalSubFee.fmul(scale, FixedMath.WAD);

        // Mint equal amounts of Zeros and Claims
        Zero(_series.zero).mint(msg.sender, uBal);
        Claim(_series.claim).mint(msg.sender, uBal);

        target.safeTransferFrom(msg.sender, adapter, tBal);

        emit Issued(adapter, maturity, uBal, msg.sender);
    }

    /// @notice Reconstitute Target by burning Zeros and Claims
    /// @dev Explicitly burns claims before maturity, and implicitly does it at/after maturity through `_collect()`
    /// @param adapter Adapter address for the Series
    /// @param maturity Maturity date for the Series
    /// @param uBal Balance of Zeros and Claims to burn
    function combine(
        address adapter,
        uint48 maturity,
        uint256 uBal
    ) external nonReentrant whenNotPaused returns (uint256 tBal) {
        require(adapters[adapter], Errors.InvalidAdapter);
        require(_exists(adapter, maturity), Errors.SeriesDoesntExists);
        uint256 level = Adapter(adapter).level();
        if (!level.combineEnabled() && !_settled(adapter, maturity)) {
            revert(Errors.CombineNotEnabled);
        }

        Series memory _series = series[adapter][maturity];

        // Burn the Zeros
        Zero(_series.zero).burn(msg.sender, uBal);
        // Collect whatever excess is due
        uint256 collected = _collect(msg.sender, adapter, maturity, uBal, uBal, address(0));

        uint256 cscale = _series.mscale;
        if (!_settled(adapter, maturity)) {
            // If it's not settled, then Claims won't be burned automatically in `_collect()`
            Claim(_series.claim).burn(msg.sender, uBal);
            // If collect has been enabled, use the current scale, otherwise use the inital scale
            cscale = level.collectEnabled() ? lscales[adapter][maturity][msg.sender] : _series.iscale ;
            // We use lscale since the current scale was already stored there in `_collect()`
        }

        // Convert from units of Underlying to units of Target
        ERC20 target = ERC20(Adapter(adapter).target());
        tBal = uBal.fdiv(cscale, FixedMath.WAD);
        target.safeTransferFrom(adapter, msg.sender, tBal);
        Adapter(adapter).notify(msg.sender, tBal, false);
        tBal += collected;
        emit Combined(adapter, maturity, tBal, msg.sender);
    }

    /// @notice Burn Zeros of a Series once it's been settled
    /// @dev The balance of redeemable Target is a function of the change in Scale
    /// @param adapter Adapter address for the Series
    /// @param maturity Maturity date for the Series
    /// @param uBal Amount of Zeros to burn, which should be equivalent to the amount of Underlying owed to the caller
    function redeemZero(
        address adapter,
        uint48 maturity,
        uint256 uBal
    ) external nonReentrant whenNotPaused returns (uint256 tBal) {
        require(adapters[adapter], Errors.InvalidAdapter);
        // If a Series is settled, we know that it must have existed as well, so that check is unnecessary
        require(_settled(adapter, maturity), Errors.NotSettled);

        Series memory _series = series[adapter][maturity];

        // Burn the caller's Zeros
        Zero(_series.zero).burn(msg.sender, uBal);

        if (series[adapter][maturity].mscale < series[adapter][maturity].maxscale) {
            // Amount of Target they actually have set aside for them (after collections from Claim holders)
            uint256 tBalZeroActual = (uBal * (FixedMath.WAD - _series.tilt)) / _series.maxscale;

            // Amount of Target we have set aside for Claims
            uint256 tBalClaimActual = (uBal * _series.tilt) / _series.maxscale;

            // Start with the amount of Target this Zero holder has set aside in their pool,
            // as that's the lower bound on what they'll get
            tBal = tBalZeroActual;

            // Cut from Claim holders to cover any shortfall if we can
            if (tBalClaimActual != 0) {
                // Amount of Target these Zeros would ideally redeem for minus what they actually have
                uint256 shortfall = (uBal * (FixedMath.WAD - series[adapter][maturity].tilt)) /
                    series[adapter][maturity].mscale -
                    tBal;
                // Calculate the amount of Target this Zero holder will get back
                //
                // If the shortfall is greater than or eq to what we've reserved for Claims, cover as much as we can
                //
                // If the shortfall is less than what we've reserved for Claims, cover the whole thing
                tBal += shortfall >= tBalClaimActual ? tBalClaimActual : shortfall;
            }
        } else {
            // Amount of Target these Zeros will redeem for
            tBal = (uBal * (FixedMath.WAD - series[adapter][maturity].tilt)) / series[adapter][maturity].mscale;
        }

        ERC20(Adapter(adapter).target()).safeTransferFrom(adapter, msg.sender, tBal);
        emit ZeroRedeemed(adapter, maturity, tBal);
    }

    function collect(
        address usr,
        address adapter,
        uint48 maturity,
        uint256 uBalTransfer,
        address to
    ) external nonReentrant onlyClaim(adapter, maturity) whenNotPaused returns (uint256 collected) {
        uint256 uBal = Claim(msg.sender).balanceOf(usr);
        return _collect(usr, adapter, maturity, uBal, uBalTransfer > 0 ? uBalTransfer : uBal, to);
    }

    /// @notice Collect Claim excess before, at, or after maturity
    /// @dev If `to` is set, we copy the lscale value from usr to this address
    /// @param usr User who's collecting for their Claims
    /// @param adapter Adapter address for the Series
    /// @param maturity Maturity date for the Series
    /// @param uBal claim balance
    /// @param uBalTransfer original transfer value
    /// @param to address to set the lscale value from usr
    function _collect(
        address usr,
        address adapter,
        uint48 maturity,
        uint256 uBal,
        uint256 uBalTransfer,
        address to
    ) internal returns (uint256 collected) {
        require(adapters[adapter], Errors.InvalidAdapter);
        require(_exists(adapter, maturity), Errors.SeriesDoesntExists);

        Series memory _series = series[adapter][maturity];

        // Get the scale value from the last time this holder collected (default to maturity)
        uint256 lscale = lscales[adapter][maturity][usr];
        Claim claim = Claim(series[adapter][maturity].claim);

        if (!Adapter(adapter).level().collectEnabled()) {
            // If pre-maturity collection has been disabled for this Series and 
            // the Series is settled, we ensure everyone's Claims will
            // collect all yield accrued since issuance
            if (_settled(adapter, maturity)) {
                lscale = _series.iscale;
            // If the Series is not settled, we ensure no collections can happen
            } else {
                return 0;
            }
        }

        // If the Series has been settled, this should be their last collect, so redeem the user's claims for them
        if (_settled(adapter, maturity)) {
            _redeemClaim(usr, adapter, maturity, uBal);
        } else {
            // If we're not settled and we're past maturity + the sponsor window,
            // anyone can settle this Series so revert until someone does
            if (block.timestamp > maturity + SPONSOR_WINDOW) {
                revert(Errors.CollectNotSettled);
                // Otherwise, this is a valid pre-settlement collect and we need to determine the scale value
            } else {
                uint256 cscale = Adapter(adapter).scale();
                // If this is larger than the largest scale we've seen for this Series, use it
                if (cscale > _series.maxscale) {
                    _series.maxscale = cscale;
                    lscales[adapter][maturity][usr] = cscale;
                    // If not, use the previously noted max scale value
                } else {
                    lscales[adapter][maturity][usr] = _series.maxscale;
                }
            }
        }

        // Determine how much underlying has accrued since the last time this user collected, in units of Target.
        // (Or take the last time as issuance if they haven't yet)
        //
        // Reminder: `Underlying / Scale = Target`
        // So the following equation is saying, for some amount of Underlying `u`:
        // "Balance of Target that equaled `u` at the last collection _minus_ Target that equals `u` now"
        //
        // Because maxscale must be increasing, the Target balance needed to equal `u` decreases, and that "excess"
        // is what Claim holders are collecting
        uint256 tBalNow = uBal.fdiv(_series.maxscale, FixedMath.WAD);
        collected = uBal.fdiv(lscale, FixedMath.WAD) - tBalNow;
        ERC20(Adapter(adapter).target()).safeTransferFrom(adapter, usr, collected);
        Adapter(adapter).notify(usr, collected, false); // Distribute reward tokens

        // If this collect is a part of a token transfer to another address, set the receiver's
        // last collection to a synthetic scale weighted based on the scale on their last collect,
        // the time elapsed, and the current scale
        if (to != address(0)) {
            uint256 cBal = ERC20(claim).balanceOf(to);
            // If receiver holds claims, we set lscale to a computed "synthetic" lscales value that, for the updated claim balance, still assigns the correct amount of yield.
            lscales[adapter][maturity][to] = cBal > 0
                ? _reweightLScale(adapter, maturity, cBal, uBalTransfer, to, _series.maxscale)
                : _series.maxscale;
            uint256 tBalTransfer = uBalTransfer.fdiv(_series.maxscale, FixedMath.WAD);
            Adapter(adapter).notify(usr, tBalTransfer, false);
            Adapter(adapter).notify(to, tBalTransfer, true);
        }

        emit Collected(adapter, maturity, collected);
    }

    function _reweightLScale(
        address adapter,
        uint256 maturity,
        uint256 cBal,
        uint256 uBal,
        address receiver,
        uint256 maxscale
    ) internal view returns (uint256) {
        uint256 uBase = 10**ERC20(Adapter(adapter).underlying()).decimals();
        return
            (cBal + uBal).fdiv(
                (cBal.fdiv(lscales[adapter][maturity][receiver], FixedMath.WAD) + uBal.fdiv(maxscale, FixedMath.WAD)),
                uBase
            );
    }

    function _redeemClaim(
        address usr,
        address adapter,
        uint48 maturity,
        uint256 uBal
    ) internal {
        Series memory _series = series[adapter][maturity];

        // Burn the users's Claims
        Claim(_series.claim).burn(usr, uBal);

        ERC20 target = ERC20(Adapter(adapter).target());

        uint256 tBal = 0;
        // If there's some principal set aside for Claims, determine whether they get it all
        if (_series.tilt != 0) {
            // Amount of Target we have set aside for Claims (Target * % set aside for Claims)
            tBal = (uBal * _series.tilt) / _series.maxscale;

            // If is down relative to its max, we'll try to take the shortfall out of Claim's principal
            if (_series.mscale < _series.maxscale) {
                // Amount of Target we would ideally have set aside for Zero holders
                uint256 tBalZeroIdeal = (uBal * (FixedMath.WAD - _series.tilt)) / _series.mscale;

                // Amount of Target we actually have set aside for them (after collections from Claim holders)
                uint256 tBalZeroActual = (uBal * (FixedMath.WAD - _series.tilt)) / _series.maxscale;

                // Calculate how much is getting taken from Claim's principal
                uint256 shortfall = tBalZeroIdeal - tBalZeroActual;

                // If the shortfall is less than what we've reserved for Claims, cover the whole thing
                // (accounting for what the Claim holders will be able to redeem is done in the redeemClaims method)
                if (tBal > shortfall) {
                    tBal -= shortfall;
                    // If the shortfall is greater than what we've reserved for Claims, take as much as we can
                } else {
                    tBal = 0;
                }
            }
            target.safeTransferFrom(adapter, usr, tBal);
            Adapter(adapter).notify(usr, tBal, false);
        }

        emit ClaimRedeemed(adapter, maturity, tBal);
    }

    /* ========== ADMIN FUNCTIONS ========== */

    /// @notice Enable or disable a adapter
    /// @param adapter Adapter's address
    /// @param isOn Flag setting this adapter to enabled or disabled
    function setAdapter(address adapter, bool isOn) public requiresTrust {
        _setAdapter(adapter, isOn);
    }

    /// @notice Set target's guard
    /// @param target Target address
    /// @param cap The max target that can be deposited on the Divider
    function setGuard(address target, uint256 cap) external requiresTrust {
        guards[target] = cap;
        emit GuardChanged(target, cap);
    }

    /// @notice Set guarded mode
    /// @param _guarded bool
    function setGuarded(bool _guarded) external requiresTrust {
        guarded = _guarded;
        emit GuardedChanged(_guarded);
    }

    /// @notice Set periphery's contract
    /// @param _periphery Target address
    function setPeriphery(address _periphery) external requiresTrust {
        periphery = _periphery;
        emit PeripheryChanged(_periphery);
    }

    /// @notice Set paused flag
    /// @param _paused boolean
    function setPaused(bool _paused) external requiresTrust {
        _paused ? _pause() : _unpause();
    }

    /// @notice Set permissioless mode
    /// @param _permissionless bool
    function setPermissionless(bool _permissionless) external requiresTrust {
        permissionless = _permissionless;
        emit PermissionlessChanged(_permissionless);
    }

    /// @notice Backfill a Series' Scale value at maturity if keepers failed to settle it
    /// @param adapter Adapter's address
    /// @param maturity Maturity date for the Series
    /// @param mscale Value to set as the Series' Scale value at maturity
    /// @param _usrs Values to set on lscales mapping
    /// @param _lscales Values to set on lscales mapping
    function backfillScale(
        address adapter,
        uint48 maturity,
        uint256 mscale,
        address[] calldata _usrs,
        uint256[] calldata _lscales
    ) external requiresTrust {
        require(_exists(adapter, maturity), Errors.SeriesDoesntExists);

        uint256 cutoff = maturity + SPONSOR_WINDOW + SETTLEMENT_WINDOW;
        // If the adapter is disabled, it will allow the admin to backfill no matter the maturity
        require(!adapters[adapter] || block.timestamp > cutoff, Errors.OutOfWindowBoundaries);

        // Set user's last scale values the Series (needed for the `collect` method)
        for (uint256 i = 0; i < _usrs.length; i++) {
            lscales[adapter][maturity][_usrs[i]] = _lscales[i];
        }

        if (mscale > 0) {
            // Set the maturity scale for the Series (needed for `redeem` methods)
            series[adapter][maturity].mscale = mscale;
            if (mscale > series[adapter][maturity].maxscale) {
                series[adapter][maturity].maxscale = mscale;
            }

            (address target, address stake, uint256 stakeSize) = Adapter(adapter).getStakeAndTarget();

            // Determine where the stake should go depending on where we are relative to the maturity date
            address stakeDst = adapters[adapter] ? cup : series[adapter][maturity].sponsor;
            uint256 reward = series[adapter][maturity].reward;

            ERC20(target).safeTransferFrom(adapter, cup, reward);
            ERC20(stake).safeTransferFrom(adapter, stakeDst, _convertToBase(stakeSize, ERC20(stake).decimals()));
        }

        emit Backfilled(adapter, maturity, mscale, _usrs, _lscales);
    }

    /* ========== INTERNAL VIEWS ========== */

    function _exists(address adapter, uint48 maturity) internal view returns (bool) {
        return series[adapter][maturity].zero != address(0);
    }

    function _settled(address adapter, uint48 maturity) internal view returns (bool) {
        return series[adapter][maturity].mscale > 0;
    }

    function _canBeSettled(address adapter, uint48 maturity) internal view returns (bool) {
        require(!_settled(adapter, maturity), Errors.AlreadySettled);
        uint256 cutoff = maturity + SPONSOR_WINDOW + SETTLEMENT_WINDOW;
        // If the sender is the sponsor for the Series
        if (msg.sender == series[adapter][maturity].sponsor) {
            return maturity - SPONSOR_WINDOW <= block.timestamp && cutoff >= block.timestamp;
        } else {
            return maturity + SPONSOR_WINDOW < block.timestamp && cutoff >= block.timestamp;
        }
    }

    function _isValid(address adapter, uint48 maturity) internal view returns (bool) {
        (uint256 minm, uint256 maxm) = Adapter(adapter).getMaturityBounds();
        if (maturity < block.timestamp + minm || maturity > block.timestamp + maxm) return false;
        (, , uint256 day, uint256 hour, uint256 minute, uint256 second) = DateTime.timestampToDateTime(maturity);

        if (hour != 0 || minute != 0 || second != 0) return false;
        uint8 mode = Adapter(adapter).getMode();
        if (mode == 0) {
            return day == 1;
        }
        if (mode == 1) {
            return DateTime.getDayOfWeek(maturity) == 1;
        }
        return false;
    }

    /* ========== INTERNAL FUNCTIONS & HELPERS ========== */

    function _setAdapter(address adapter, bool isOn) internal {
        require(adapters[adapter] != isOn, Errors.ExistingValue);
        adapters[adapter] = isOn;
        uint256 id = adapterIDs[adapter];
        // If this adapter is being added for the first time
        if (isOn && id == 0) {
            id = ++adapterCounter;
            adapterAddresses[id] = adapter;
            adapterIDs[adapter] = id;
        }
        emit AdapterChanged(adapter, id, isOn);
    }

    function _convertToBase(uint256 amount, uint256 decimals) internal pure returns (uint256) {
        if (decimals != 18) {
            amount = decimals > 18 ? amount * 10**(decimals - 18) : amount / 10**(18 - decimals);
        }
        return amount;
    }

    /* ========== MODIFIERS ========== */

    modifier onlyClaim(address adapter, uint48 maturity) {
        require(series[adapter][maturity].claim == msg.sender, Errors.OnlyClaim);
        _;
    }

    modifier onlyPeriphery() {
        require(periphery == msg.sender, Errors.OnlyPeriphery);
        _;
    }

    modifier whenPermissionless() {
        require(permissionless, Errors.OnlyPermissionless);
        _;
    }

    /* ========== LOGS ========== */

    /// @notice Admin
    event Backfilled(
        address indexed adapter,
        uint256 indexed maturity,
        uint256 mscale,
        address[] _usrs,
        uint256[] _lscales
    );
    event GuardChanged(address indexed target, uint256 indexed cap);
    event AdapterChanged(address indexed adapter, uint256 indexed id, bool isOn);
    event PeripheryChanged(address indexed periphery);

    /// @notice Series lifecycle
    /// *---- beginning
    event SeriesInitialized(
        address adapter,
        uint256 indexed maturity,
        address zero,
        address claim,
        address indexed sponsor,
        address indexed target
    );
    /// -***- middle
    event Issued(address indexed adapter, uint256 indexed maturity, uint256 balance, address indexed sender);
    event Combined(address indexed adapter, uint256 indexed maturity, uint256 balance, address indexed sender);
    event Collected(address indexed adapter, uint256 indexed maturity, uint256 collected);
    /// ----* end
    event SeriesSettled(address indexed adapter, uint256 indexed maturity, address indexed settler);
    event ZeroRedeemed(address indexed adapter, uint256 indexed maturity, uint256 redeemed);
    event ClaimRedeemed(address indexed adapter, uint256 indexed maturity, uint256 redeemed);
    /// *----* misc
    event GuardedChanged(bool indexed guarded);
    event PermissionlessChanged(bool indexed permissionless);
}

contract TokenHandler is Trust {
    /// @notice Configuration
    string private constant ZERO_SYMBOL_PREFIX = "z";
    string private constant ZERO_NAME_PREFIX = "Zero";
    string private constant CLAIM_SYMBOL_PREFIX = "c";
    string private constant CLAIM_NAME_PREFIX = "Claim";

    /// @notice Program state
    address public divider;

    constructor() Trust(msg.sender) {}

    function init(address _divider) external requiresTrust {
        require(divider == address(0));
        divider = _divider;
    }

    function deploy(address adapter, uint48 maturity) external returns (address zero, address claim) {
        require(msg.sender == divider, "Must be called by the Divider");

        ERC20 target = ERC20(Adapter(adapter).target());
        uint8 decimals = target.decimals();
        string memory name = target.name();
        (, string memory m, string memory y) = DateTime.toDateString(maturity);
        string memory datestring = string(abi.encodePacked(m, "-", y));

        string memory adapterId = DateTime.uintToString(Divider(divider).adapterIDs(adapter));
        zero = address(
            new Zero(
                string(abi.encodePacked(name, " ", datestring, " ", ZERO_NAME_PREFIX, " #", adapterId, " by Sense")),
                string(abi.encodePacked(ZERO_SYMBOL_PREFIX, target.symbol(), ":", datestring, ":#", adapterId)),
                decimals,
                divider
            )
        );

        claim = address(
            new Claim(
                maturity,
                divider,
                adapter,
                string(abi.encodePacked(name, " ", datestring, " ", CLAIM_NAME_PREFIX, " #", adapterId, " by Sense")),
                string(abi.encodePacked(CLAIM_SYMBOL_PREFIX, target.symbol(), ":", datestring, ":#", adapterId)),
                decimals
            )
        );
    }
}<|MERGE_RESOLUTION|>--- conflicted
+++ resolved
@@ -175,12 +175,8 @@
             revert(Errors.IssuanceNotEnabled);
         }
 
-<<<<<<< HEAD
-        ERC20 target = ERC20(Adapter(adapter).getTarget());
         Series memory _series = series[adapter][maturity];
-=======
         ERC20 target = ERC20(Adapter(adapter).target());
->>>>>>> 9d1b6a1a
 
         // Take the issuance fee out of the deposited Target, and put it towards the settlement reward
         uint256 issuanceFee = Adapter(adapter).ifee();
