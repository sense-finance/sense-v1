--- conflicted
+++ resolved
@@ -252,7 +252,6 @@
         // Burn the caller's Zeros
         Zero(series[adapter][maturity].zero).burn(msg.sender, uBal);
 
-<<<<<<< HEAD
         // Zero holder's share of the principal = (1 - part of the principal that belongs to Claims)
         uint256 zShare = FixedMath.WAD - _series.tilt;
 
@@ -262,36 +261,6 @@
             tBal = (uBal * zShare) / _series.mscale;
         } else {
             tBal = uBal.fdiv(_series.maxscale);
-=======
-        if (series[adapter][maturity].mscale < series[adapter][maturity].maxscale) {
-            // Amount of Target they actually have set aside for them (after collections from Claim holders)
-            uint256 tBalZeroActual = (uBal * (FixedMath.WAD - series[adapter][maturity].tilt)) /
-                series[adapter][maturity].maxscale;
-
-            // Amount of Target we have set aside for Claims
-            uint256 tBalClaimActual = (uBal * series[adapter][maturity].tilt) / series[adapter][maturity].maxscale;
-
-            // Start with the amount of Target this Zero holder has set aside in their pool,
-            // as that's the lower bound on what they'll get
-            tBal = tBalZeroActual;
-
-            // Cut from Claim holders to cover any shortfall if we can
-            if (tBalClaimActual != 0) {
-                // Amount of Target these Zeros would ideally redeem for minus what they actually have
-                uint256 shortfall = (uBal * (FixedMath.WAD - series[adapter][maturity].tilt)) /
-                    series[adapter][maturity].mscale -
-                    tBal;
-                // Calculate the amount of Target this Zero holder will get back
-                //
-                // If the shortfall is greater than or eq to what we've reserved for Claims, cover as much as we can
-                //
-                // If the shortfall is less than what we've reserved for Claims, cover the whole thing
-                tBal += shortfall >= tBalClaimActual ? tBalClaimActual : shortfall;
-            }
-        } else {
-            // Amount of Target these Zeros will redeem for
-            tBal = (uBal * (FixedMath.WAD - series[adapter][maturity].tilt)) / series[adapter][maturity].mscale;
->>>>>>> c3fb55ee
         }
 
         ERC20(Adapter(adapter).getTarget()).safeTransferFrom(adapter, msg.sender, tBal);
