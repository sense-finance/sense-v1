--- conflicted
+++ resolved
@@ -370,15 +370,11 @@
         uint256 scale
     ) internal view returns (uint256) {
         uint256 uBase = 10**ERC20(Adapter(adapter).underlying()).decimals();
-<<<<<<< HEAD
         return
             (cBal + uBal).fdiv(
-                (cBal.fdiv(lscales[adapter][maturity][receiver], FixedMath.WAD) + uBal.fdiv(scale, FixedMath.WAD)),
+                (cBal.fdiv(lscales[adapter][maturity][receiver]) + uBal.fdiv(scale)),
                 uBase
             );
-=======
-        return (cBal + uBal).fdiv((cBal.fdiv(lscales[adapter][maturity][receiver]) + uBal.fdiv(maxscale)), uBase);
->>>>>>> 1c13fb25
     }
 
     function _redeemClaim(
