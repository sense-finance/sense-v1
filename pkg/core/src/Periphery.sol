--- conflicted
+++ resolved
@@ -699,12 +699,9 @@
         }
     }
 
-    /* ========== EVENTS ========== */
-<<<<<<< HEAD
+    /* ========== LOGS ========== */
+    
     event FactoryChanged(address indexed adapter, bool indexed isOn);
-=======
-    event FactoryChanged(address indexed factory, bool isOn);
->>>>>>> 2e5b504e
     event SeriesSponsored(address indexed adapter, uint256 indexed maturity, address indexed sponsor);
     event AdapterOnboarded(address adapter);
     event Swapped(
