--- conflicted
+++ resolved
@@ -85,17 +85,11 @@
 
         (zero, claim) = divider.initSeries(adapter, maturity, msg.sender);
 
-<<<<<<< HEAD
-        address pool = yieldSpaceFactory.create(adapter, maturity);
-        poolIds[adapter][maturity] = BalancerPool(pool).getPoolId();
-        poolManager.queueSeries(adapter, maturity, pool);
-=======
         // if it is a Sense verified adapter
         if (factory[adapter] != address(0)) {
-            address pool = spaceFactory.create(address(divider), adapter, uint256(maturity));
+            address pool = spaceFactory.create(adapter, maturity);
             poolManager.queueSeries(adapter, maturity, pool);
         }
->>>>>>> 54223598
         emit SeriesSponsored(adapter, maturity, msg.sender);
     }
 
