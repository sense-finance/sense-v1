// SPDX-License-Identifier: UNLICENSED
pragma solidity 0.8.11;

// External references
import { SafeERC20, ERC20 } from "@rari-capital/solmate/src/erc20/SafeERC20.sol";
import { Trust } from "@rari-capital/solmate/src/auth/Trust.sol";
import { FixedMath } from "./external/FixedMath.sol";
import { BalancerVault, IAsset } from "./external/balancer/Vault.sol";
import { BalancerPool } from "./external/balancer/Pool.sol";

// Internal references
import { Errors } from "@sense-finance/v1-utils/src/libs/Errors.sol";
import { CropAdapter as Adapter } from "./adapters/CropAdapter.sol";
import { BaseFactory as Factory } from "./adapters/BaseFactory.sol";
import { Divider } from "./Divider.sol";
import { PoolManager } from "@sense-finance/v1-fuse/src/PoolManager.sol";
import { Token } from "./tokens/Token.sol";

interface SpaceFactoryLike {
    function create(address, uint48) external returns (address);

    function pools(address adapter, uint256 maturity) external view returns (address);
}

/// @title Periphery
contract Periphery is Trust {
    using FixedMath for uint256;
    using SafeERC20 for ERC20;
    using Errors for string;

    /// @notice Configuration
    uint32 public constant TWAP_PERIOD = 10 minutes; // ideal TWAP interval.

    /// @notice Program state
    Divider public immutable divider;
    PoolManager public immutable poolManager;
    SpaceFactoryLike public immutable spaceFactory;
    BalancerVault public immutable balancerVault;

    mapping(address => bool) public factories; // adapter factories -> is supported
    mapping(address => address) public factory; // adapter -> factory

    struct PoolLiquidity {
        ERC20[] tokens;
        uint256[] amounts;
    }

    constructor(
        address _divider,
        address _poolManager,
        address _spaceFactory,
        address _balancerVault
    ) Trust(msg.sender) {
        divider = Divider(_divider);
        poolManager = PoolManager(_poolManager);
        spaceFactory = SpaceFactoryLike(_spaceFactory);
        balancerVault = BalancerVault(_balancerVault);
    }

    /* ========== MUTATIVE FUNCTIONS ========== */

    /// @notice Sponsor a new Series
    /// @dev Calls divider to initalise a new series
    /// @param adapter Adapter to associate with the Series
    /// @param maturity Maturity date for the Series, in units of unix time
    function sponsorSeries(address adapter, uint48 maturity) external returns (address zero, address claim) {
        (, address stake, uint256 stakeSize) = Adapter(adapter).getStakeAndTarget();

        // Transfer stakeSize from sponsor into this contract
        uint256 stakeDecimals = ERC20(stake).decimals();
        ERC20(stake).safeTransferFrom(msg.sender, address(this), _convertToBase(stakeSize, stakeDecimals));

        // Approve divider to withdraw stake assets
        ERC20(stake).safeApprove(address(divider), stakeSize);

        (zero, claim) = divider.initSeries(adapter, maturity, msg.sender);

        // If it is a Sense verified adapter
        if (factory[adapter] != address(0)) {
            address pool = spaceFactory.create(adapter, maturity);
            poolManager.queueSeries(adapter, maturity, pool);
        }
        emit SeriesSponsored(adapter, maturity, msg.sender);
    }

    /// @notice Onboards a target
    /// @dev Deploys a new Adapter via the AdapterFactory
    /// @dev Onboards Target onto Fuse. Caller must know the factory address
    /// @param target Target to onboard
    function onboardAdapter(address f, address target) external returns (address adapterClone) {
        require(factories[f], Errors.FactoryNotSupported);
        adapterClone = Factory(f).deployAdapter(target);
        // Ping scale to ensure an lscale is cached
        Adapter(adapterClone).scale();
        ERC20(target).safeApprove(address(divider), type(uint256).max);
        ERC20(target).safeApprove(address(adapterClone), type(uint256).max);
        poolManager.addTarget(target, adapterClone);
        factory[adapterClone] = f;
        emit AdapterOnboarded(adapterClone);
    }

    /// @notice Swap Target to Zeros of a particular series
    /// @param adapter Adapter address for the Series
    /// @param maturity Maturity date for the Series
    /// @param tBal Balance of Target to sell
    /// @return amount of Zeros received
    function swapTargetForZeros(
        address adapter,
        uint48 maturity,
        uint256 tBal,
        uint256 minAccepted
    ) external returns (uint256) {
        ERC20(Adapter(adapter).target()).safeTransferFrom(msg.sender, address(this), tBal); // pull target
        return _swapTargetForZeros(adapter, maturity, tBal, minAccepted);
    }

    /// @notice Swap Underlying to Zeros of a particular series
    /// @param adapter Adapter address for the Series
    /// @param maturity Maturity date for the Series
    /// @param uBal Balance of Underlying to sell
    function swapUnderlyingForZeros(
        address adapter,
        uint48 maturity,
        uint256 uBal,
        uint256 minAccepted
    ) external returns (uint256) {
        ERC20(Adapter(adapter).underlying()).safeTransferFrom(msg.sender, address(this), uBal); // pull underlying
        ERC20(Adapter(adapter).underlying()).safeApprove(adapter, uBal); // approve adapter to pull uBal
        uint256 tBal = Adapter(adapter).wrapUnderlying(uBal); // convert target to underlying
        return _swapTargetForZeros(adapter, maturity, tBal, minAccepted);
    }

    /// @notice Swap Target to Claims of a particular series
    /// @param adapter Adapter address for the Series
    /// @param maturity Maturity date for the Series
    /// @param tBal Balance of Target to sell
    function swapTargetForClaims(
        address adapter,
        uint48 maturity,
        uint256 tBal,
        uint256 minAccepted
    ) external returns (uint256) {
        ERC20(Adapter(adapter).target()).safeTransferFrom(msg.sender, address(this), tBal);
        return _swapTargetForClaims(adapter, maturity, tBal, minAccepted);
    }

    /// @notice Swap Underlying to Claims of a particular series
    /// @param adapter Adapter address for the Series
    /// @param maturity Maturity date for the Series
    /// @param uBal Balance of Underlying to sell
    function swapUnderlyingForClaims(
        address adapter,
        uint48 maturity,
        uint256 uBal,
        uint256 minAccepted
    ) external returns (uint256) {
        ERC20(Adapter(adapter).underlying()).safeTransferFrom(msg.sender, address(this), uBal); // pull target
        ERC20(Adapter(adapter).underlying()).safeApprove(adapter, uBal); // approve adapter to pull underlying
        uint256 tBal = Adapter(adapter).wrapUnderlying(uBal); // wrap underlying into target
        return _swapTargetForClaims(adapter, maturity, tBal, minAccepted);
    }

    /// @notice Swap Zeros for Target of a particular series
    /// @param adapter Adapter address for the Series
    /// @param maturity Maturity date for the Series
    /// @param zBal Balance of Zeros to sell
    /// @param minAccepted Min accepted amount of Target
    function swapZerosForTarget(
        address adapter,
        uint48 maturity,
        uint256 zBal,
        uint256 minAccepted
    ) external returns (uint256) {
        uint256 tBal = _swapZerosForTarget(adapter, maturity, zBal, minAccepted); // swap zeros for target
        ERC20(Adapter(adapter).target()).safeTransfer(msg.sender, tBal); // transfer target to msg.sender
        return tBal;
    }

    /// @notice Swap Zeros for Underlying of a particular series
    /// @param adapter Adapter address for the Series
    /// @param maturity Maturity date for the Series
    /// @param zBal Balance of Zeros to sell
    /// @param minAccepted Min accepted amount of Target
    function swapZerosForUnderlying(
        address adapter,
        uint48 maturity,
        uint256 zBal,
        uint256 minAccepted
    ) external returns (uint256) {
        uint256 tBal = _swapZerosForTarget(adapter, maturity, zBal, minAccepted); // swap zeros for target
        ERC20(Adapter(adapter).target()).safeApprove(adapter, tBal); // approve adapter to pull target
        uint256 uBal = Adapter(adapter).unwrapTarget(tBal); // unwrap target into underlying
        ERC20(Adapter(adapter).underlying()).safeTransfer(msg.sender, uBal); // transfer underlying to msg.sender
        return uBal;
    }

    /// @notice Swap Claims for Target of a particular series
    /// @param adapter Adapter address for the Series
    /// @param maturity Maturity date for the Series
    /// @param cBal Balance of Claims to swap
    function swapClaimsForTarget(
        address adapter,
        uint48 maturity,
        uint256 cBal
    ) external returns (uint256) {
        uint256 tBal = _swapClaimsForTarget(msg.sender, adapter, maturity, cBal);
        ERC20(Adapter(adapter).target()).safeTransfer(msg.sender, tBal);
        return tBal;
    }

    /// @notice Swap Claims for Underlying of a particular series
    /// @param adapter Adapter address for the Series
    /// @param maturity Maturity date for the Series
    /// @param cBal Balance of Claims to swap
    function swapClaimsForUnderlying(
        address adapter,
        uint48 maturity,
        uint256 cBal
    ) external returns (uint256) {
        uint256 tBal = _swapClaimsForTarget(msg.sender, adapter, maturity, cBal);
        uint256 uBal = Adapter(adapter).unwrapTarget(tBal);
        ERC20(Adapter(adapter).underlying()).safeTransfer(msg.sender, uBal);
        return uBal;
    }

    /// @notice Adds liquidity providing target
    /// @param adapter Adapter address for the Series
    /// @param maturity Maturity date for the Series
    /// @param tBal Balance of Target to provide
    /// @param mode 0 = issues and sell Claims, 1 = issue and hold Claims
    function addLiquidityFromTarget(
        address adapter,
        uint48 maturity,
        uint256 tBal,
        uint8 mode
    )
        external
        returns (
            uint256,
            uint256,
            uint256
        )
    {
        ERC20(Adapter(adapter).target()).safeTransferFrom(msg.sender, address(this), tBal);
        return _addLiquidity(adapter, maturity, tBal, mode);
    }

    /// @notice Adds liquidity providing underlying
    /// @param adapter Adapter address for the Series
    /// @param maturity Maturity date for the Series
    /// @param uBal Balance of Underlying to provide
    /// @param mode 0 = issues and sell Claims, 1 = issue and hold Claims
    function addLiquidityFromUnderlying(
        address adapter,
        uint48 maturity,
        uint256 uBal,
        uint8 mode
    )
        external
        returns (
            uint256,
            uint256,
            uint256
        )
    {
        ERC20 underlying = ERC20(Adapter(adapter).underlying());
        underlying.safeTransferFrom(msg.sender, address(this), uBal);
        underlying.safeApprove(adapter, uBal);
        // Wrap Underlying into Target
        uint256 tBal = Adapter(adapter).wrapUnderlying(uBal);
        return _addLiquidity(adapter, maturity, tBal, mode);
    }

    /// @notice Removes liquidity providing an amount of LP tokens and returns target
    /// @dev More info on `minAmountsOut`: https://github.com/balancer-labs/docs-developers/blob/main/resources/joins-and-exits/pool-exits.md#minamountsout
    /// @param adapter Adapter address for the Series
    /// @param maturity Maturity date for the Series
    /// @param lpBal Balance of LP tokens to provide
    /// @param minAmountsOut lower limits for the tokens to receive (useful to account for slippage)
    /// @param minAccepted only used when removing liquidity on/after maturity and its the min accepted when swapping Zeros to underlying
    function removeLiquidityToTarget(
        address adapter,
        uint48 maturity,
        uint256 lpBal,
        uint256[] memory minAmountsOut,
        uint256 minAccepted
    ) external returns (uint256) {
        uint256 tBal = _removeLiquidity(adapter, maturity, lpBal, minAmountsOut, minAccepted);
        ERC20(Adapter(adapter).target()).safeTransfer(msg.sender, tBal); // Send Target back to the User
        return tBal;
    }

    /// @notice Removes liquidity providing an amount of LP tokens and returns underlying
    /// @dev More info on `minAmountsOut`: https://github.com/balancer-labs/docs-developers/blob/main/resources/joins-and-exits/pool-exits.md#minamountsout
    /// @param adapter Adapter address for the Series
    /// @param maturity Maturity date for the Series
    /// @param lpBal Balance of LP tokens to provide
    /// @param minAmountsOut lower limits for the tokens to receive (useful to account for slippage)
    /// @param minAccepted only used when removing liquidity on/after maturity and its the min accepted when swapping Zeros to underlying
    function removeLiquidityToUnderlying(
        address adapter,
        uint48 maturity,
        uint256 lpBal,
        uint256[] memory minAmountsOut,
        uint256 minAccepted
    ) external returns (uint256) {
        uint256 tBal = _removeLiquidity(adapter, maturity, lpBal, minAmountsOut, minAccepted);
        ERC20(Adapter(adapter).target()).safeApprove(adapter, tBal);
        uint256 uBal = Adapter(adapter).unwrapTarget(tBal);
        ERC20(Adapter(adapter).underlying()).safeTransfer(msg.sender, uBal); // Send Underlying back to the User
        return uBal;
    }

    /// @notice Migrates liquidity position from one series to another
    /// @dev More info on `minAmountsOut`: https://github.com/balancer-labs/docs-developers/blob/main/resources/joins-and-exits/pool-exits.md#minamountsout
    /// @param srcAdapter Adapter address for the source Series
    /// @param dstAdapter Adapter address for the destination Series
    /// @param srcMaturity Maturity date for the source Series
    /// @param dstMaturity Maturity date for the destination Series
    /// @param lpBal Balance of LP tokens to provide
    /// @param minAmountsOut lower limits for the tokens to receive (useful to account for slippage)
    /// @param minAccepted only used when removing liquidity on/after maturity and its the min accepted when swapping Zeros to underlying
    /// @param mode 0 = issues and sell Claims, 1 = issue and hold Claims
    function migrateLiquidity(
        address srcAdapter,
        address dstAdapter,
        uint48 srcMaturity,
        uint48 dstMaturity,
        uint256 lpBal,
        uint256[] memory minAmountsOut,
        uint256 minAccepted,
        uint8 mode
    )
        external
        returns (
            uint256,
            uint256,
            uint256
        )
    {
        require(Adapter(srcAdapter).target() == Adapter(dstAdapter).target(), Errors.TargetMismatch);
        uint256 tBal = _removeLiquidity(srcAdapter, srcMaturity, lpBal, minAmountsOut, minAccepted);
        return _addLiquidity(dstAdapter, dstMaturity, tBal, mode);
    }

    /* ========== ADMIN FUNCTIONS ========== */

    /// @notice Enable or disable a factory
    /// @param factory Factory's address
    /// @param isOn Flag setting this factory to enabled or disabled
    function setFactory(address factory, bool isOn) external requiresTrust {
        require(factories[factory] != isOn, Errors.ExistingValue);
        factories[factory] = isOn;
        emit FactoryChanged(factory, isOn);
    }

    /* ========== INTERNAL FUNCTIONS ========== */

    function _swap(
        address assetIn,
        address assetOut,
        uint256 amountIn,
        bytes32 poolId,
        uint256 minAccepted
    ) internal returns (uint256 amountOut) {
        // approve vault to spend tokenIn
        ERC20(assetIn).safeApprove(address(balancerVault), amountIn);

        BalancerVault.SingleSwap memory request = BalancerVault.SingleSwap({
            poolId: poolId,
            kind: BalancerVault.SwapKind.GIVEN_IN,
            assetIn: IAsset(assetIn),
            assetOut: IAsset(assetOut),
            amount: amountIn,
            userData: "0x" // TODO: are we sure about this?
        });

        BalancerVault.FundManagement memory funds = BalancerVault.FundManagement({
            sender: address(this),
            fromInternalBalance: false,
            recipient: payable(address(this)),
            toInternalBalance: false
        });

        amountOut = balancerVault.swap(request, funds, minAccepted, type(uint256).max);
        emit Swapped(msg.sender, poolId, assetIn, assetOut, amountIn, amountOut, msg.sig);
    }

    function _swapZerosForTarget(
        address adapter,
        uint48 maturity,
        uint256 zBal,
        uint256 minAccepted
    ) internal returns (uint256) {
        (address zero, , , , , , , , ) = divider.series(adapter, maturity);
        ERC20(zero).safeTransferFrom(msg.sender, address(this), zBal); // pull zeros
        BalancerPool pool = BalancerPool(spaceFactory.pools(adapter, maturity));
        return _swap(zero, Adapter(adapter).target(), zBal, pool.getPoolId(), minAccepted); // swap zeros for underlying
    }

    function _swapTargetForZeros(
        address adapter,
        uint48 maturity,
        uint256 tBal,
        uint256 minAccepted
    ) internal returns (uint256) {
        (address zero, , , , , , , , ) = divider.series(adapter, maturity);
        BalancerPool pool = BalancerPool(spaceFactory.pools(adapter, maturity));
        uint256 zBal = _swap(Adapter(adapter).target(), zero, tBal, pool.getPoolId(), minAccepted); // swap target for zeros
        ERC20(zero).safeTransfer(msg.sender, zBal); // transfer bought zeros to user
        return zBal;
    }

    function _swapTargetForClaims(
        address adapter,
        uint48 maturity,
        uint256 tBal,
        uint256 minAccepted
    ) internal returns (uint256) {
        (address zero, address claim, , , , , , , ) = divider.series(adapter, maturity);
        BalancerPool pool = BalancerPool(spaceFactory.pools(adapter, maturity));

        // issue zeros and claims & swap zeros for target
        uint256 issued = divider.issue(adapter, maturity, tBal);
        tBal = _swap(zero, Adapter(adapter).target(), issued, pool.getPoolId(), minAccepted);

        // transfer claims & target to user
        ERC20(Adapter(adapter).target()).safeTransfer(msg.sender, tBal);
        ERC20(claim).safeTransfer(msg.sender, issued);
        return issued;
    }

    function _swapClaimsForTarget(
        address sender,
        address adapter,
        uint48 maturity,
        uint256 cBal
    ) internal returns (uint256) {
        (, address claim, , , , , , , ) = divider.series(adapter, maturity);

        // Because there's some margin of error in the pricing functions here, smaller
        // swaps will be unreliable.
        require(cBal * 10**(18 - ERC20(claim).decimals()) > 1e12, Errors.SwapTooSmall);
        BalancerPool pool = BalancerPool(spaceFactory.pools(adapter, maturity));

        // Transfer claims into this contract if needed
        if (sender != address(this)) ERC20(claim).safeTransferFrom(msg.sender, address(this), cBal);

        // Calculate target to borrow by calling AMM
        bytes32 poolId = pool.getPoolId();
        (uint8 zeroi, uint256 targeti) = pool.getIndices();
        (ERC20[] memory tokens, uint256[] memory balances, ) = balancerVault.getPoolTokens(poolId);
        // Determine how much Target we'll need in to get `cBal` balance of Target out
        // (space doesn't directly use of the fields from `SwapRequest` beyond `poolId`, so the values after are placeholders)
        uint256 targetToBorrow = BalancerPool(pool).onSwap(
            BalancerPool.SwapRequest({
                kind: BalancerVault.SwapKind.GIVEN_OUT,
                tokenIn: tokens[targeti],
                tokenOut: tokens[zeroi],
                amount: cBal,
                poolId: poolId,
                lastChangeBlock: 0,
                from: address(0),
                to: address(0),
                userData: ""
            }),
            balances[targeti],
            balances[zeroi]
        );

        // Flash borrow target (following actions in `onFlashLoan`)
        return _flashBorrow("0x", adapter, maturity, cBal, targetToBorrow);
    }

    function _addLiquidity(
        address adapter,
        uint48 maturity,
        uint256 tBal,
        uint8 mode
    )
        internal
        returns (
            uint256,
            uint256,
            uint256
        )
    {
<<<<<<< HEAD
        ERC20 target = ERC20(Adapter(adapter).target());
=======
>>>>>>> 801d37de
        (, address claim, , , , , , , ) = divider.series(adapter, maturity);

        // (1) compute target, issue zeros & claims & add liquidity to space
        (uint256 issued, uint256 lpShares) = _computeIssueAddLiq(adapter, maturity, tBal);

        uint256 tAmount;
        if (issued > 0) {
            // issue = 0 means that we are on the first pool provision or that the zero:target ratio is 0:target
            if (mode == 0) {
                // (2) Sell claims
                tAmount = _swapClaimsForTarget(address(this), adapter, maturity, issued);
                // (3) Send remaining Target back to the User
                ERC20(Adapter(adapter).target()).safeTransfer(msg.sender, tAmount);
            } else {
                // (4) Send Claims back to the User
                ERC20(claim).safeTransfer(msg.sender, issued);
            }
        }
        return (tAmount, issued, lpShares);
    }

    /// @dev Calculates amount of zeros in target terms (see description on `_computeTarget`) then issues
    /// Zeros and Claims with the calculated amount and finally adds liquidity to space with the zeros issued
    /// and the diff between the target initially passed and the calculated amount
    function _computeIssueAddLiq(
        address adapter,
        uint48 maturity,
        uint256 tBal
    ) internal returns (uint256, uint256) {
        BalancerPool pool = BalancerPool(spaceFactory.pools(adapter, maturity));
        bool isFirstProvision = pool.totalSupply() == 0;

        // Compute target
        (ERC20[] memory tokens, uint256[] memory balances, ) = balancerVault.getPoolTokens(pool.getPoolId());
        (uint8 zeroi, uint8 targeti) = pool.getIndices(); // Ensure we have the right token Indices

        // We do not add zeros liquidity on the first provision (hence, we skip computation)
        uint256 zBalInTarget = isFirstProvision ? 0 : _computeTarget(adapter, balances[zeroi], balances[targeti], tBal);

        // Issue Zeros & Claim (skip if first pool provision)
        uint256 issued = zBalInTarget > 0 ? divider.issue(adapter, maturity, zBalInTarget) : 0;

        // Add liquidity to Space & send the LP Shares to recipient
        uint256[] memory amounts = new uint256[](2);
        amounts[targeti] = tBal - zBalInTarget;
        amounts[zeroi] = issued;
        uint256 lpShares = _addLiquidityToSpace(pool, PoolLiquidity(tokens, amounts));
        return (issued, lpShares);
    }

    /// @dev Based on zeros:target ratio from current pool reserves and tBal passed
    /// calculates amount of tBal needed so as to issue Zeros that would keep the ratio
    function _computeTarget(
        address adapter,
        uint256 zeroiBal,
        uint256 targetiBal,
        uint256 tBal
    ) internal returns (uint256) {
        uint256 tBase = 10**ERC20(Adapter(adapter).target()).decimals();
        return
            tBal.fmul(zeroiBal.fdiv(Adapter(adapter).scale().fmul(targetiBal, tBase) + zeroiBal, FixedMath.WAD), tBase); // ABDK formula
    }

    function _removeLiquidity(
        address adapter,
        uint48 maturity,
        uint256 lpBal,
        uint256[] memory minAmountsOut,
        uint256 minAccepted
    ) internal returns (uint256) {
        address target = Adapter(adapter).target();
        (address zero, , , , , , , , ) = divider.series(adapter, maturity);
        BalancerPool pool = BalancerPool(spaceFactory.pools(adapter, maturity));
        bytes32 poolId = pool.getPoolId();

        // (0) Pull LP tokens from sender
        ERC20(address(pool)).safeTransferFrom(msg.sender, address(this), lpBal);

        // (1) Remove liquidity from Space
        (uint256 tBal, uint256 zBal) = _removeLiquidityFromSpace(poolId, zero, target, minAmountsOut, lpBal);

        if (block.timestamp >= maturity) {
            // (2) Redeem Zeros for Target
            tBal += divider.redeemZero(adapter, maturity, zBal);
        } else {
            // (2) Sell Zeros for Target
            tBal += _swap(zero, target, zBal, poolId, minAccepted);
        }

        return tBal;
    }

    /// @notice Initiate a flash loan
    /// @param adapter adapter
    /// @param maturity maturity
    /// @param cBalIn Claim amount the user has sent in
    /// @param amount target amount to borrow
    /// @return amount of Target obtained from a sale of Claims
    function _flashBorrow(
        bytes memory data,
        address adapter,
        uint48 maturity,
        uint256 cBalIn,
        uint256 amount
    ) internal returns (uint256) {
        ERC20 target = ERC20(Adapter(adapter).target());
        uint256 _allowance = target.allowance(address(this), address(adapter));
        if (_allowance < amount) target.safeApprove(address(adapter), type(uint256).max);
        (bool result, uint256 value) = Adapter(adapter).flashLoan(
            data,
            address(this),
            adapter,
            maturity,
            cBalIn,
            amount
        );
        require(result);
        return value;
    }

    /// @dev ERC-3156 Flash loan callback
    function onFlashLoan(
        bytes calldata,
        address initiator,
        address adapter,
        uint48 maturity,
        uint256 cBalIn,
        uint256 amount
    ) external returns (bytes32, uint256) {
        require(msg.sender == address(adapter), Errors.FlashUntrustedBorrower);
        require(initiator == address(this), Errors.FlashUntrustedLoanInitiator);
        (address zero, address claim, , , , , , , ) = divider.series(adapter, maturity);
        BalancerPool pool = BalancerPool(spaceFactory.pools(adapter, maturity));

        // Because Space utilizes power ofs liberally in its invariant, there is some error
        // in the amountIn we estimated that we'd need in `_swapClaimsForTarget` to get a `zBal` out
        // that matched our Claim balance.
        uint256 acceptableError = ERC20(claim).decimals() < 9 ? 1 : 1e10 / 10**(18 - ERC20(claim).decimals());

        // Swap Target for Zeros
        uint256 zBal = _swap(Adapter(adapter).target(), zero, amount, pool.getPoolId(), cBalIn - acceptableError);

        // We take the lowest of the two balances, as long as they're within a margin of acceptable error.
        require(zBal < cBalIn + acceptableError && zBal > cBalIn - acceptableError, Errors.UnexpectedSwapAmount);

        // Combine zeros and claim
        uint256 tBal = divider.combine(adapter, maturity, zBal < cBalIn ? zBal : cBalIn);

        return (keccak256("ERC3156FlashBorrower.onFlashLoan"), tBal - amount);
    }

    function _addLiquidityToSpace(BalancerPool pool, PoolLiquidity memory liq) internal returns (uint256) {
        bytes32 poolId = pool.getPoolId();
        IAsset[] memory assets = _convertERC20sToAssets(liq.tokens);
        for (uint8 i; i < liq.tokens.length; i++) {
            // tokens and amounts must be in same order
            liq.tokens[i].safeApprove(address(balancerVault), liq.amounts[i]);
        }
        BalancerVault.JoinPoolRequest memory request = BalancerVault.JoinPoolRequest({
            assets: assets,
            maxAmountsIn: liq.amounts,
            userData: abi.encode(liq.amounts), // behaves like EXACT_TOKENS_IN_FOR_BPT_OUT, user sends precise quantities of tokens, and receives an estimated but unknown (computed at run time) quantity of BPT. (more info here https://github.com/balancer-labs/docs-developers/blob/main/resources/joins-and-exits/pool-joins.md)
            fromInternalBalance: false
        });
        uint256 lpSharesBefore = ERC20(address(pool)).balanceOf(msg.sender);
        balancerVault.joinPool(poolId, address(this), msg.sender, request);
        return ERC20(address(pool)).balanceOf(msg.sender) - lpSharesBefore;
    }

    function _removeLiquidityFromSpace(
        bytes32 poolId,
        address zero,
        address target,
        uint256[] memory minAmountsOut,
        uint256 lpBal
    ) internal returns (uint256, uint256) {
        uint256 tBalBefore = ERC20(target).balanceOf(address(this));
        uint256 zBalBefore = ERC20(zero).balanceOf(address(this));

        // ExitPoolRequest params
        (ERC20[] memory tokens, , ) = balancerVault.getPoolTokens(poolId);
        IAsset[] memory assets = _convertERC20sToAssets(tokens);
        BalancerVault.ExitPoolRequest memory request = BalancerVault.ExitPoolRequest({
            assets: assets,
            minAmountsOut: minAmountsOut,
            userData: abi.encode(lpBal),
            toInternalBalance: false
        });
        balancerVault.exitPool(poolId, address(this), payable(address(this)), request);

        uint256 zBalAfter = ERC20(zero).balanceOf(address(this));
        uint256 tBalAfter = ERC20(target).balanceOf(address(this));
        return (tBalAfter - tBalBefore, zBalAfter - zBalBefore);
    }

    /* ========== HELPER FUNCTIONS ========== */

    function _convertToBase(uint256 amount, uint256 decimals) internal pure returns (uint256) {
        if (decimals != 18) {
            amount = decimals > 18 ? amount * 10**(decimals - 18) : amount / 10**(18 - decimals);
        }
        return amount;
    }

    // @author https://github.com/balancer-labs/balancer-examples/blob/master/packages/liquidity-provision/contracts/LiquidityProvider.sol#L33
    // @dev This helper function is a fast and cheap way to convert between IERC20[] and IAsset[] types
    function _convertERC20sToAssets(ERC20[] memory tokens) internal pure returns (IAsset[] memory assets) {
        assembly {
            assets := tokens
        }
    }

    /* ========== LOGS ========== */

    event FactoryChanged(address indexed adapter, bool indexed isOn);
    event SeriesSponsored(address indexed adapter, uint256 indexed maturity, address indexed sponsor);
    event AdapterOnboarded(address adapter);
    event Swapped(
        address indexed sender,
        bytes32 indexed poolId,
        address assetIn,
        address assetOut,
        uint256 amountIn,
        uint256 amountOut,
        bytes4 indexed sig
    );
}<|MERGE_RESOLUTION|>--- conflicted
+++ resolved
@@ -485,10 +485,6 @@
             uint256
         )
     {
-<<<<<<< HEAD
-        ERC20 target = ERC20(Adapter(adapter).target());
-=======
->>>>>>> 801d37de
         (, address claim, , , , , , , ) = divider.series(adapter, maturity);
 
         // (1) compute target, issue zeros & claims & add liquidity to space
