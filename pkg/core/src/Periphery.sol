--- conflicted
+++ resolved
@@ -366,12 +366,8 @@
         uint256 maturity,
         uint256 ytBal,
         PermitData calldata permit
-<<<<<<< HEAD
-    ) external onlyThis returns (uint256 amt){
-=======
     ) external returns (uint256 amt) {
         if (msg.sender != address(this)) revert Errors.OnlyPeriphery();
->>>>>>> 249712e9
         amt = _swapYTsForTarget(sender, adapter, maturity, ytBal, block.timestamp, permit);
     }
 
