// SPDX-License-Identifier: UNLICENSED
pragma solidity 0.8.11;

// Internal references
import { CropFactory } from "../../../adapters/CropFactory.sol";
import { Divider } from "../../../Divider.sol";
import { MockAdapter } from "./MockAdapter.sol";
import { Errors } from "@sense-finance/v1-utils/src/libs/Errors.sol";
<<<<<<< HEAD
=======

// External references
import { Bytes32AddressLib } from "@rari-capital/solmate/src/utils/Bytes32AddressLib.sol";
>>>>>>> 801d37de

contract MockFactory is CropFactory {
    using Bytes32AddressLib for address;

    mapping(address => bool) public targets;

    constructor(
        address _divider,
        FactoryParams memory _factoryParams,
        address _reward
    ) CropFactory(_divider, address(0), _factoryParams, _reward) {}

    function _exists(address _target) internal virtual override returns (bool) {
        return targets[_target];
    }

    function addTarget(address _target, bool status) external {
        targets[_target] = status;
    }

    function deployAdapter(address _target) external override returns (address adapterAddress) {
<<<<<<< HEAD
        MockAdapter adapter = new MockAdapter(
            divider,
            _target,
            factoryParams.oracle,
            factoryParams.delta,
=======
        // Use the CREATE2 opcode to deploy a new Adapter contract.
        // This will revert if a CAdapter with the provided target has already
        // been deployed, as the salt would be the same and we can't deploy with it twice.
        MockAdapter adapter = new MockAdapter{ salt: _target.fillLast12Bytes() }(
            divider,
            _target,
            factoryParams.oracle,
>>>>>>> 801d37de
            factoryParams.ifee,
            factoryParams.stake,
            factoryParams.stakeSize,
            factoryParams.minm,
            factoryParams.maxm,
            factoryParams.mode,
<<<<<<< HEAD
=======
            factoryParams.tilt,
>>>>>>> 801d37de
            reward
        );

        _addAdapter(address(adapter));

        return address(adapter);
    }
}<|MERGE_RESOLUTION|>--- conflicted
+++ resolved
@@ -6,12 +6,9 @@
 import { Divider } from "../../../Divider.sol";
 import { MockAdapter } from "./MockAdapter.sol";
 import { Errors } from "@sense-finance/v1-utils/src/libs/Errors.sol";
-<<<<<<< HEAD
-=======
 
 // External references
 import { Bytes32AddressLib } from "@rari-capital/solmate/src/utils/Bytes32AddressLib.sol";
->>>>>>> 801d37de
 
 contract MockFactory is CropFactory {
     using Bytes32AddressLib for address;
@@ -33,13 +30,6 @@
     }
 
     function deployAdapter(address _target) external override returns (address adapterAddress) {
-<<<<<<< HEAD
-        MockAdapter adapter = new MockAdapter(
-            divider,
-            _target,
-            factoryParams.oracle,
-            factoryParams.delta,
-=======
         // Use the CREATE2 opcode to deploy a new Adapter contract.
         // This will revert if a CAdapter with the provided target has already
         // been deployed, as the salt would be the same and we can't deploy with it twice.
@@ -47,17 +37,14 @@
             divider,
             _target,
             factoryParams.oracle,
->>>>>>> 801d37de
             factoryParams.ifee,
             factoryParams.stake,
             factoryParams.stakeSize,
             factoryParams.minm,
             factoryParams.maxm,
             factoryParams.mode,
-<<<<<<< HEAD
-=======
             factoryParams.tilt,
->>>>>>> 801d37de
+            DEFAULT_LEVEL,
             reward
         );
 
