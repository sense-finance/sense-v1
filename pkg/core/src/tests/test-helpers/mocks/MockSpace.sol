--- conflicted
+++ resolved
@@ -25,11 +25,8 @@
     uint256 public priceFromImpliedRate;
     address public pt;
     address public target;
-<<<<<<< HEAD
     address public adapter;
-=======
     uint256 public oraclePrice = 1e18;
->>>>>>> 0c8a82ce
 
     constructor(
         address _vault,
@@ -40,13 +37,10 @@
         vault = MockBalancerVault(_vault);
         pt = _principal;
         target = _target;
-<<<<<<< HEAD
         adapter = _adapter;
         impliedRateFromPrice = 1e18;
         priceFromImpliedRate = 1e18;
-=======
         oraclePrice = 1e18;
->>>>>>> 0c8a82ce
     }
 
     function getPoolId() external view returns (bytes32) {
