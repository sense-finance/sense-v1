// SPDX-License-Identifier: UNLICENSED
pragma solidity ^0.8.6;

import { ERC20 } from "@rari-capital/solmate/src/erc20/ERC20.sol";
import { CropAdapter } from "../../../adapters/CropAdapter.sol";
import { FixedMath } from "../../../external/FixedMath.sol";
import { MockTarget } from "./MockTarget.sol";
import { MockToken } from "./MockTarget.sol";

contract MockAdapter is CropAdapter {
    using FixedMath for uint256;

    uint256 internal value;
    uint128 internal _tilt = 0;
    uint256 public INITIAL_VALUE;
    address public under;

    function _scale() internal virtual override returns (uint256 _value) {
        if (value > 0) return value;
        if (INITIAL_VALUE == 0) {
            INITIAL_VALUE = 1e18;
        }
<<<<<<< HEAD
        uint256 gps = adapterParams.delta.fmul(99 * (10**(18 - 2)), FixedMath.WAD); // delta - 1%;
        uint256 timeDiff = block.timestamp - _lscale.timestamp;
        _value = _lscale.value > 0
            ? (gps * timeDiff).fmul(_lscale.value, FixedMath.WAD) + _lscale.value
=======
        uint256 gps = adapterParams.delta.fmul(99 * (10**(tDecimals - 2)), 10**tDecimals); // delta - 1%;
        uint256 timeDiff = block.timestamp - lscale.timestamp;
        _value = lscale.value > 0
            ? (gps * timeDiff).fmul(lscale.value, 10**tDecimals) + lscale.value
>>>>>>> e56476c2
            : INITIAL_VALUE;
    }

    function _claimReward() internal virtual override {
        //        MockToken(reward).mint(address(this), 1e18);
    }

    function wrapUnderlying(uint256 uBal) external virtual override returns (uint256) {
        MockTarget target = MockTarget(adapterParams.target);
        MockToken underlying = MockToken(target.underlying());
        underlying.transferFrom(msg.sender, address(this), uBal);
<<<<<<< HEAD
        uint256 mintAmount = uBal.fdivUp(_lscale.value, FixedMath.WAD);
=======
        uint256 tBase = 10**target.decimals();
        uint256 mintAmount = uBal.fdivUp(lscale.value, tBase);
>>>>>>> e56476c2
        target.mint(msg.sender, mintAmount);
        return mintAmount;
    }

    function unwrapTarget(uint256 tBal) external virtual override returns (uint256) {
        MockTarget target = MockTarget(adapterParams.target);
        target.transferFrom(msg.sender, address(this), tBal); // pull target
<<<<<<< HEAD
        uint256 mintAmount = tBal.fmul(_lscale.value, FixedMath.WAD);
=======
        uint256 tBase = 10**target.decimals();
        uint256 mintAmount = tBal.fmul(lscale.value, tBase);
>>>>>>> e56476c2
        MockToken(target.underlying()).mint(msg.sender, mintAmount);
        return mintAmount;
    }

    function getUnderlyingPrice() external view virtual override returns (uint256) {
        return 1e18;
    }

    function underlying() external view override returns (address) {
        return MockTarget(adapterParams.target).underlying();
    }

    function tilt() external virtual override returns (uint128) {
        return _tilt;
    }

    function setScale(uint256 _value) external {
        value = _value;
    }

    function setOracle(address _oracle) external {
        adapterParams.oracle = _oracle;
    }

    function setTilt(uint128 _value) external {
        _tilt = _value;
    }

    function setMode(uint8 _mode) external {
        adapterParams.mode = _mode;
    }
}<|MERGE_RESOLUTION|>--- conflicted
+++ resolved
@@ -20,17 +20,10 @@
         if (INITIAL_VALUE == 0) {
             INITIAL_VALUE = 1e18;
         }
-<<<<<<< HEAD
         uint256 gps = adapterParams.delta.fmul(99 * (10**(18 - 2)), FixedMath.WAD); // delta - 1%;
-        uint256 timeDiff = block.timestamp - _lscale.timestamp;
-        _value = _lscale.value > 0
-            ? (gps * timeDiff).fmul(_lscale.value, FixedMath.WAD) + _lscale.value
-=======
-        uint256 gps = adapterParams.delta.fmul(99 * (10**(tDecimals - 2)), 10**tDecimals); // delta - 1%;
         uint256 timeDiff = block.timestamp - lscale.timestamp;
         _value = lscale.value > 0
-            ? (gps * timeDiff).fmul(lscale.value, 10**tDecimals) + lscale.value
->>>>>>> e56476c2
+            ? (gps * timeDiff).fmul(lscale.value, FixedMath.WAD) + lscale.value
             : INITIAL_VALUE;
     }
 
@@ -42,12 +35,7 @@
         MockTarget target = MockTarget(adapterParams.target);
         MockToken underlying = MockToken(target.underlying());
         underlying.transferFrom(msg.sender, address(this), uBal);
-<<<<<<< HEAD
-        uint256 mintAmount = uBal.fdivUp(_lscale.value, FixedMath.WAD);
-=======
-        uint256 tBase = 10**target.decimals();
-        uint256 mintAmount = uBal.fdivUp(lscale.value, tBase);
->>>>>>> e56476c2
+        uint256 mintAmount = uBal.fdivUp(lscale.value, FixedMath.WAD);
         target.mint(msg.sender, mintAmount);
         return mintAmount;
     }
@@ -55,12 +43,7 @@
     function unwrapTarget(uint256 tBal) external virtual override returns (uint256) {
         MockTarget target = MockTarget(adapterParams.target);
         target.transferFrom(msg.sender, address(this), tBal); // pull target
-<<<<<<< HEAD
-        uint256 mintAmount = tBal.fmul(_lscale.value, FixedMath.WAD);
-=======
-        uint256 tBase = 10**target.decimals();
-        uint256 mintAmount = tBal.fmul(lscale.value, tBase);
->>>>>>> e56476c2
+        uint256 mintAmount = tBal.fmul(lscale.value, FixedMath.WAD);
         MockToken(target.underlying()).mint(msg.sender, mintAmount);
         return mintAmount;
     }
