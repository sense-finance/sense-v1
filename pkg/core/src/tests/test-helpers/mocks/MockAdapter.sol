--- conflicted
+++ resolved
@@ -87,15 +87,4 @@
     function setTilt(uint128 _value) external {
         _tilt = _value;
     }
-<<<<<<< HEAD
-
-    function setLevel(uint8 _value) external {
-        _level = _value;
-    }
-
-    function setMode(uint8 _mode) external {
-        adapterParams.mode = _mode;
-    }
-=======
->>>>>>> 9d1b6a1a
 }