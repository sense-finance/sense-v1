--- conflicted
+++ resolved
@@ -81,7 +81,7 @@
         address stake; // Address of the stake stakeBal token TODO: do we want to keep this?
     }
 
-    function setUp() public {
+    function setUp() public virtual {
         hevm.warp(1630454400);
         // 01-09-21 00:00 UTC
         uint8 tDecimals = 18;
@@ -240,13 +240,8 @@
         return amount;
     }
 
-<<<<<<< HEAD
     function calculateAmountToIssue(uint256 tBal) public returns (uint256 toIssue) {
-        (, uint256 cscale) = adapter._lscale();
-=======
-    function calculateAmountToIssue(uint256 tBal, uint256 baseUnit) public returns (uint256 toIssue) {
         (, uint256 cscale) = adapter.lscale();
->>>>>>> e56476c2
         //        uint256 cscale = divider.lscales(address(adapter), maturity, address(bob));
         toIssue = tBal.fmul(cscale, FixedMath.WAD);
     }
