// SPDX-License-Identifier: UNLICENSED
pragma solidity 0.8.11;

import { DSTest } from "./test-helpers/DSTest.sol";
import { LiquidityHelper } from "./test-helpers/LiquidityHelper.sol";
import { Hevm } from "./test-helpers/Hevm.sol";

import { FixedMath } from "../external/FixedMath.sol";
import { ERC20 } from "@rari-capital/solmate/src/erc20/ERC20.sol";

// Internal references
import { Periphery } from "../Periphery.sol";
import { PoolManager } from "@sense-finance/v1-fuse/src/PoolManager.sol";
import { Divider, TokenHandler } from "../Divider.sol";
import { BaseFactory } from "../adapters/BaseFactory.sol";
import { BaseAdapter } from "../adapters/BaseAdapter.sol";
import { CAdapter, CTokenInterface } from "../adapters/compound/CAdapter.sol";
import { CFactory } from "../adapters/compound/CFactory.sol";

import { ISwapRouter } from "@uniswap/v3-periphery/contracts/interfaces/ISwapRouter.sol";
import { IUniswapV3Factory } from "@uniswap/v3-core/contracts/interfaces/IUniswapV3Factory.sol";

import { DateTimeFull } from "./test-helpers/DateTimeFull.sol";
import { User } from "./test-helpers/User.sol";
import { TestHelper } from "./test-helpers/TestHelper.sol";
import { MockOracle } from "./test-helpers/mocks/fuse/MockOracle.sol";
import { MockTarget } from "./test-helpers/mocks/MockTarget.sol";
import { MockToken } from "./test-helpers/mocks/MockToken.sol";
import { MockAdapter } from "./test-helpers/mocks/MockAdapter.sol";

// Space & Balanacer V2 mock
import { MockSpaceFactory, MockBalancerVault } from "./test-helpers/mocks/MockSpace.sol";

contract PeripheryTestHelper is DSTest, LiquidityHelper {
    address public constant DAI = 0x6B175474E89094C44Da98b954EedeAC495271d0F;
    address public constant cDAI = 0x5d3a536E4D6DbD6114cc1Ead35777bAB948E3643;
    address public constant COMP = 0xc00e94Cb662C3520282E6f5717214004A7f26888;

    /// @notice Fuse addresses
    address public constant POOL_DIR = 0x835482FE0532f169024d5E9410199369aAD5C77E;
    address public constant COMPTROLLER_IMPL = 0xE16DB319d9dA7Ce40b666DD2E365a4b8B3C18217;
    address public constant CERC20_IMPL = 0x67Db14E73C2Dce786B5bbBfa4D010dEab4BBFCF9;
    address public constant MASTER_ORACLE_IMPL = 0xb3c8eE7309BE658c186F986388c2377da436D8fb;
    address public constant MASTER_ORACLE = 0x1887118E49e0F4A78Bd71B792a49dE03504A764D;

    uint8 public constant MODE = 0;
    uint256 public constant ISSUANCE_FEE = 0.01e18;
    uint256 public constant STAKE_SIZE = 1e18;
    uint128 public constant MIN_MATURITY = 2 weeks;
    uint128 public constant MAX_MATURITY = 14 weeks;

    Periphery internal periphery;
    CAdapter internal adapter;
    CFactory internal factory;
    Divider internal divider;
    PoolManager internal poolManager;
    TokenHandler internal tokenHandler;
    MockOracle internal mockOracle;

    MockBalancerVault internal balancerVault;
    MockSpaceFactory internal spaceFactory;

    Hevm internal constant hevm = Hevm(HEVM_ADDRESS);

    function setUp() public {
        (uint256 year, uint256 month, ) = DateTimeFull.timestampToDate(block.timestamp);
        uint48 firstDayOfMonth = uint48(DateTimeFull.timestampFromDateTime(year, month, 1, 0, 0, 0));
        hevm.warp(firstDayOfMonth); // set to first day of the month

        // Divider
        tokenHandler = new TokenHandler();
        divider = new Divider(address(this), address(tokenHandler));
        tokenHandler.init(address(divider));

        // Periphery
        poolManager = new PoolManager(POOL_DIR, COMPTROLLER_IMPL, CERC20_IMPL, address(divider), MASTER_ORACLE_IMPL);

        balancerVault = new MockBalancerVault();
        spaceFactory = new MockSpaceFactory(address(balancerVault), address(divider));

        periphery = new Periphery(
            address(divider),
            address(poolManager),
            address(spaceFactory),
            address(balancerVault)
        );
        poolManager.setIsTrusted(address(periphery), true);
        divider.setPeriphery(address(periphery));

<<<<<<< HEAD
        // adapter & factory
=======
        mockOracle = new MockOracle();
>>>>>>> 801d37de

        // Deploy compound adapter factory
        BaseFactory.FactoryParams memory factoryParams = BaseFactory.FactoryParams({
            stake: DAI,
            oracle: address(mockOracle),
            ifee: ISSUANCE_FEE,
            stakeSize: STAKE_SIZE,
            minm: MIN_MATURITY,
            maxm: MAX_MATURITY,
            mode: MODE,
            tilt: 0
        });

        factory = new CFactory(address(divider), factoryParams, COMP);

        divider.setIsTrusted(address(factory), true);
        divider.setIsTrusted(address(factory), true);
        periphery.setFactory(address(factory), true);

        poolManager.deployPool("Sense Pool", 0.051 ether, 1 ether, MASTER_ORACLE);
        PoolManager.AssetParams memory params = PoolManager.AssetParams({
            irModel: 0xEDE47399e2aA8f076d40DC52896331CBa8bd40f7,
            reserveFactor: 0.1 ether,
            collateralFactor: 0.5 ether,
            closeFactor: 0.051 ether,
            liquidationIncentive: 1 ether
        });
        poolManager.setParams("TARGET_PARAMS", params);
    }
}

contract PeripheryTests is PeripheryTestHelper {
    using FixedMath for uint256;

    function testMainnetSponsorSeries() public {
        address f = periphery.onboardAdapter(address(factory), cDAI);
        adapter = CAdapter(payable(f));
        // Mint this address MAX_UINT DAI
        giveTokens(DAI, type(uint256).max, hevm);

        (uint256 year, uint256 month, ) = DateTimeFull.timestampToDate(block.timestamp);
        uint48 maturity = uint48(
            DateTimeFull.timestampFromDateTime(month == 12 ? year + 1 : year, month == 12 ? 1 : (month + 1), 1, 0, 0, 0)
        );

        ERC20(DAI).approve(address(periphery), type(uint256).max);
        (address zero, address claim) = periphery.sponsorSeries(address(adapter), maturity);

        // Check zeros and claim deployed
        assertTrue(zero != address(0));
        assertTrue(claim != address(0));

        // Check zeros and claims onboarded on PoolManager (Fuse)
        assertTrue(poolManager.sStatus(address(adapter), maturity) == PoolManager.SeriesStatus.QUEUED);
    }
}<|MERGE_RESOLUTION|>--- conflicted
+++ resolved
@@ -87,11 +87,7 @@
         poolManager.setIsTrusted(address(periphery), true);
         divider.setPeriphery(address(periphery));
 
-<<<<<<< HEAD
-        // adapter & factory
-=======
         mockOracle = new MockOracle();
->>>>>>> 801d37de
 
         // Deploy compound adapter factory
         BaseFactory.FactoryParams memory factoryParams = BaseFactory.FactoryParams({
