// SPDX-License-Identifier: AGPL-3.0-only
pragma solidity 0.8.11;

import { DSTest } from "./test-helpers/test.sol";
import { LiquidityHelper } from "./test-helpers/LiquidityHelper.sol";
import { Hevm } from "./test-helpers/Hevm.sol";

import { FixedMath } from "../external/FixedMath.sol";
import { ERC20 } from "@rari-capital/solmate/src/tokens/ERC20.sol";

// Internal references
import { Periphery } from "../Periphery.sol";
import { PoolManager } from "@sense-finance/v1-fuse/src/PoolManager.sol";
import { Divider } from "../Divider.sol";
<<<<<<< HEAD
=======
import { BaseFactory } from "../adapters/BaseFactory.sol";
import { BaseAdapter } from "../adapters/BaseAdapter.sol";
import { CAdapter } from "../adapters/compound/CAdapter.sol";
import { FAdapter } from "../adapters/fuse/FAdapter.sol";
import { CFactory } from "../adapters/compound/CFactory.sol";
import { FFactory } from "../adapters/fuse/FFactory.sol";
>>>>>>> 77af30da

import { DateTimeFull } from "./test-helpers/DateTimeFull.sol";

// Mocks
import { MockOracle } from "./test-helpers/mocks/fuse/MockOracle.sol";
import { MockAdapter } from "./test-helpers/mocks/MockAdapter.sol";
import { MockTarget } from "./test-helpers/mocks/MockTarget.sol";
import { MockToken } from "./test-helpers/mocks/MockToken.sol";
<<<<<<< HEAD
import { MockAdapter } from "./test-helpers/mocks/MockAdapter.sol";
=======
>>>>>>> 77af30da

// Constants/Addresses
import { Constants } from "./test-helpers/Constants.sol";
import { AddressBook } from "./test-helpers/AddressBook.sol";

import { BalancerVault } from "../external/balancer/Vault.sol";
import { BalancerPool } from "../external/balancer/Pool.sol";

interface SpaceFactoryLike {
    function create(address, uint256) external returns (address);
<<<<<<< HEAD

    function pools(address adapter, uint256 maturity) external view returns (address);

=======

    function pools(address adapter, uint256 maturity) external view returns (address);

>>>>>>> 77af30da
    function setParams(
        uint256 _ts,
        uint256 _g1,
        uint256 _g2,
        bool _oracleEnabled
    ) external;
}

contract PeripheryTestHelper is DSTest, LiquidityHelper {
    Periphery internal periphery;

<<<<<<< HEAD
    MockAdapter internal mockAdapter;
    MockOracle internal mockOracle;
    MockTarget internal mockTarget;

=======
    CFactory internal cfactory;
    FFactory internal ffactory;

    MockOracle internal mockOracle;
    MockTarget internal mockTarget;
    MockAdapter internal mockAdapter;

    // Mainnet contracts for forking
>>>>>>> 77af30da
    address internal balancerVault;
    address internal spaceFactory;
    address internal poolManager;
    address internal divider;

    Hevm internal constant hevm = Hevm(HEVM_ADDRESS);

<<<<<<< HEAD
    uint256 internal constant IFEE = 0.042e18; // 4.2%
=======
    // Fee used for testing YT swaps, must be accounted for when doing external ref checks with the yt buying lib
    uint128 internal constant IFEE_FOR_YT_SWAPS = 0.042e18; // 4.2%
>>>>>>> 77af30da

    function setUp() public {
        (uint256 year, uint256 month, ) = DateTimeFull.timestampToDate(block.timestamp);
        uint256 firstDayOfMonth = DateTimeFull.timestampFromDateTime(year, month, 1, 0, 0, 0);
        hevm.warp(firstDayOfMonth); // Set to first day of the month

        MockToken underlying = new MockToken("TestUnderlying", "TU", 18);
        mockTarget = new MockTarget(address(underlying), "TestTarget", "TT", 18);

        // Mainnet contracts
        divider = AddressBook.DIVIDER_1_2_0;
        spaceFactory = AddressBook.SPACE_FACTORY_1_2_0;
        balancerVault = AddressBook.BALANCER_VAULT;
        poolManager = AddressBook.POOL_MANAGER_1_2_0;

        mockOracle = new MockOracle();
<<<<<<< HEAD
        mockAdapter = new MockAdapter(
            address(divider),
            address(mockTarget),
            address(mockOracle),
            IFEE,
            address(new MockToken("Stake", "ST", 18)), // stake size is 0, so the we don't actually need any stake token
            0,
            0, // 0 minm, so there's not lower bound on future maturity
            type(uint64).max, // large maxm, so there's not upper bound on future maturity
            0, // monthly maturities
            0,
            Constants.DEFAULT_LEVEL,
            address(new MockToken("Reward", "R", 18))
        );

        hevm.label(AddressBook.SPACE_FACTORY_1_2_0, "SpaceFactory");

        periphery = new Periphery(divider, poolManager, spaceFactory, balancerVault);

=======
        BaseAdapter.AdapterParams memory mockAdapterParams = BaseAdapter.AdapterParams({
            oracle: address(mockOracle),
            stake: address(new MockToken("Stake", "ST", 18)), // stake size is 0, so the we don't actually need any stake token
            stakeSize: 0,
            minm: 0, // 0 minm, so there's not lower bound on future maturity
            maxm: type(uint64).max, // large maxm, so there's not upper bound on future maturity
            mode: 0, // monthly maturities
            tilt: 0,
            level: Constants.DEFAULT_LEVEL
        });
        mockAdapter = new MockAdapter(
            address(divider),
            address(mockTarget),
            mockTarget.underlying(),
            IFEE_FOR_YT_SWAPS,
            mockAdapterParams,
            address(new MockToken("Reward", "R", 18))
        );

        hevm.label(spaceFactory, "SpaceFactory");

        BaseFactory.FactoryParams memory factoryParams = BaseFactory.FactoryParams({
            stake: AddressBook.DAI,
            oracle: address(mockOracle),
            ifee: Constants.DEFAULT_ISSUANCE_FEE,
            stakeSize: Constants.DEFAULT_STAKE_SIZE,
            minm: Constants.DEFAULT_MIN_MATURITY,
            maxm: Constants.DEFAULT_MAX_MATURITY,
            mode: Constants.DEFAULT_MODE,
            tilt: Constants.DEFAULT_TILT
        });

        cfactory = new CFactory(divider, factoryParams, AddressBook.COMP);
        ffactory = new FFactory(divider, factoryParams);

        periphery = new Periphery(divider, poolManager, spaceFactory, balancerVault);

        periphery.setFactory(address(cfactory), true);
        periphery.setFactory(address(ffactory), true);

>>>>>>> 77af30da
        // Start multisig (admin) prank calls
        hevm.startPrank(AddressBook.SENSE_ADMIN_MULTISIG);
        Divider(divider).setPeriphery(address(periphery));
        Divider(divider).setGuard(address(mockAdapter), type(uint256).max);
        PoolManager(poolManager).setIsTrusted(address(periphery), true);
        uint256 ts = 1e18 / (uint256(31536000) * uint256(12));
        uint256 g1 = (uint256(950) * 1e18) / uint256(1000);
        uint256 g2 = (uint256(1000) * 1e18) / uint256(950);
        SpaceFactoryLike(spaceFactory).setParams(ts, g1, g2, true);
        hevm.stopPrank(); // Stop prank calling

        periphery.onboardAdapter(address(mockAdapter), true);
        periphery.verifyAdapter(address(mockAdapter), true);

        // Set adapter scale to 1
        mockAdapter.setScale(1e18);

        // Give the Periphery approvals for the mock Target
        mockTarget.approve(address(periphery), type(uint256).max);
    }
}

contract PeripheryMainnetTests is PeripheryTestHelper {
    using FixedMath for uint256;

<<<<<<< HEAD
    function testMainnetSponsorSeries() public {
        // 1. Sponsor a Series
        (uint256 maturity, address pt, address yt) = _sponsorSeries();

        // Check that the PT and YT contracts have been deployed
        assertTrue(pt != address(0));
        assertTrue(yt != address(0));

        // Check that PTs and YTs are onboarded via the PoolManager into Fuse
        (PoolManager.SeriesStatus status, ) = PoolManager(poolManager).sSeries(address(mockAdapter), maturity);
        assertTrue(status == PoolManager.SeriesStatus.QUEUED);
    }

    function testMainnetSwapYTsForTarget() public {
        // 1. Sponsor a Series
        (uint256 maturity, address pt, address yt) = _sponsorSeries();

        // 2. Initialize the pool by joining 0.5 Target in, then swapping 0.5 PTs in for Target
        _initializePool(maturity, ERC20(pt), 1e18, 0.5e18);

        // 3. Swap 10% of this address' YTs for Target
        uint256 ytBalPre = ERC20(yt).balanceOf(address(this));
        uint256 targetBalPre = mockTarget.balanceOf(address(this));
        ERC20(yt).approve(address(periphery), ytBalPre / 10);
        periphery.swapYTsForTarget(address(mockAdapter), maturity, ytBalPre / 10);
        uint256 ytBalPost = ERC20(yt).balanceOf(address(this));
        uint256 targetBalPost = mockTarget.balanceOf(address(this));

        // Check that this address has fewer YTs and more Target
        assertLt(ytBalPost, ytBalPre);
        assertGt(targetBalPost, targetBalPre);
    }

    function testMainnetSwapTargetForYTsReturnValues() public {
        // 1. Sponsor a Series
        (uint256 maturity, address pt, address yt) = _sponsorSeries();

        // 2. Initialize the pool by joining 1 Target in, then swapping 0.5 PTs in for Target
        _initializePool(maturity, ERC20(pt), 1e18, 0.5e18);

        // 3. Swap 0.005 of this address' Target for YTs
        uint256 TARGET_IN = 0.0234e18;
        // Calculated using sense-v1/yt-buying-lib
        uint256 TARGET_TO_BORROW = 0.1413769e18;

        uint256 targetBalPre = mockTarget.balanceOf(address(this));
        uint256 ytBalPre = ERC20(yt).balanceOf(address(this));
        (uint256 targetReturned, uint256 ytsOut) = periphery.swapTargetForYTs(
            address(mockAdapter),
            maturity,
            TARGET_IN,
            TARGET_TO_BORROW,
            TARGET_TO_BORROW // Min out is just the amount of Target borrowed
            // (if at least the Target borrowed is not swapped out, then we won't be able to pay back the flashloan)
        );
        uint256 targetBalPost = mockTarget.balanceOf(address(this));
        uint256 ytBalPost = ERC20(yt).balanceOf(address(this));

        // Check that the return values reflect the token balance changes
        assertEq(targetBalPre - targetBalPost + targetReturned, TARGET_IN);
        assertEq(ytBalPost - ytBalPre, ytsOut);
        // Check that the YTs returned are the result of issuing from the borrowed Target + transferred Target
        assertEq(ytsOut, (TARGET_IN + TARGET_TO_BORROW).fmul(1e18 - mockAdapter.ifee()));

        // Check that we got less than 0.000001 Target back
        assertTrue(targetReturned < 0.000001e18);
    }

    // Pattern similar to https://github.com/FrankieIsLost/gradual-dutch-auction/blob/master/src/test/ContinuousGDA.t.sol#L113
    function testMainnetSwapTargetForYTsBorrowCheckOne() public {
        // 1. Sponsor a Series
        (uint256 maturity, address pt, ) = _sponsorSeries();

        // 2. Initialize the pool by joining 1 Target in, then swapping 0.5 PTs in for Target
        _initializePool(maturity, ERC20(pt), 1e18, 0.5e18);

        // Check buying YT swap params calculated using sense-v1/yt-buying-lib
        uint256 TARGET_IN = 0.005e18;
        uint256 TARGET_TO_BORROW = 0.03340541e18;
        _checkYTBuyingParameters(maturity, TARGET_IN, TARGET_TO_BORROW, TARGET_TO_BORROW);
    }

    function testMainnetSwapTargetForYTsBorrowCheckTwo() public {
        // 1. Sponsor a Series
        (uint256 maturity, address pt, ) = _sponsorSeries();

        // 2. Initialize the pool by joining 1 Target in, then swapping 0.5 PTs in for Target
        _initializePool(maturity, ERC20(pt), 1e18, 0.5e18);

        // Check buying YT swap params calculated using sense-v1/yt-buying-lib
        uint256 TARGET_IN = 0.01e18;
        uint256 TARGET_TO_BORROW = 0.06489898e18;
        _checkYTBuyingParameters(maturity, TARGET_IN, TARGET_TO_BORROW, TARGET_TO_BORROW);
    }

    function testMainnetSwapTargetForYTsBorrowCheckThree() public {
        // 1. Sponsor a Series
        (uint256 maturity, address pt, ) = _sponsorSeries();

        // 2. Initialize the pool by joining 1 Target in, then swapping 0.5 PTs in for Target
        _initializePool(maturity, ERC20(pt), 1e18, 0.5e18);

        // Check buying YT swap params calculated using sense-v1/yt-buying-lib
        uint256 TARGET_IN = 0.0234e18;
        uint256 TARGET_TO_BORROW = 0.1413769e18;
        _checkYTBuyingParameters(maturity, TARGET_IN, TARGET_TO_BORROW, TARGET_TO_BORROW);
    }

    function testMainnetSwapTargetForYTsBorrowCheckFour() public {
        // 1. Sponsor a Series
        (uint256 maturity, address pt, ) = _sponsorSeries();

        // 2. Initialize the pool by joining 1 Target in, then swapping 0.5 PTs in for Target
        _initializePool(maturity, ERC20(pt), 1e18, 0.5e18);

        // Check buying YT swap params calculated using sense-v1/yt-buying-lib
        uint256 TARGET_IN = 0.00003e18;
        uint256 TARGET_TO_BORROW = 0.0002066353449e18;
        _checkYTBuyingParameters(maturity, TARGET_IN, TARGET_TO_BORROW, TARGET_TO_BORROW);
    }

    function testMainnetSwapTargetForYTsBorrowTooMuch() public {
        // 1. Sponsor a Series
        (uint256 maturity, address pt, ) = _sponsorSeries();

        // 2. Initialize the pool by joining 1 Target in, then swapping 0.5 PTs in for Target
        _initializePool(maturity, ERC20(pt), 1e18, 0.5e18);

        uint256 TARGET_IN = 0.0234e18;
        // Check that borrowing too much Target will make it so that we can't pay back the flashloan
        uint256 TARGET_TO_BORROW = 0.1413769e18 + 0.02e18;
        hevm.expectRevert("TRANSFER_FROM_FAILED");
        this._checkYTBuyingParameters(maturity, TARGET_IN, TARGET_TO_BORROW, 0);
    }

    function testMainnetSwapTargetForYTsBorrowTooLittle() public {
        // 1. Sponsor a Series
        (uint256 maturity, address pt, ) = _sponsorSeries();

        // 2. Initialize the pool by joining 1 Target in, then swapping 0.5 PTs in for Target
        _initializePool(maturity, ERC20(pt), 1e18, 0.5e18);

        uint256 TARGET_IN = 0.0234e18;
        // Check that borrowing too few Target will cause us to get too many Target back
        uint256 TARGET_TO_BORROW = 0.1413769e18 - 0.02e18;
        hevm.expectRevert("TOO_MANY_TARGET_RETURNED");
        this._checkYTBuyingParameters(maturity, TARGET_IN, TARGET_TO_BORROW, 0);
    }

    function testMainnetSwapTargetForYTsMinOut() public {
        // 1. Sponsor a Series
        (uint256 maturity, address pt, ) = _sponsorSeries();

        // 2. Initialize the pool by joining 1 Target in, then swapping 0.5 PTs in for Target
        _initializePool(maturity, ERC20(pt), 1e18, 0.5e18);

        uint256 TARGET_IN = 0.0234e18;
        uint256 TARGET_TO_BORROW = 0.1413769e18;

        hevm.expectRevert("BAL#507"); // 507 = SWAP_LIMIT
        // Check that we won't get TARGET_TO_BORROW out from swapping TARGET_TO_BORROW / 2 + TARGET_IN in
        this._checkYTBuyingParameters(maturity, TARGET_IN, TARGET_TO_BORROW / 2, TARGET_TO_BORROW); // external call to catch the revert

        hevm.expectRevert("BAL#507"); // 507 = SWAP_LIMIT
        // Check that we won't get TARGET_TO_BORROW * 1.01 out from swapping TARGET_TO_BORROW + TARGET_IN in
        this._checkYTBuyingParameters(maturity, TARGET_IN, TARGET_TO_BORROW, TARGET_TO_BORROW.fmul(1.01e18));

        // 3. Get the Target amount we'd get back from buying YTs with these set params, then revert any state changes
        (uint256 targetReturnedPreview, ) = _callStaticBuyYTs(maturity, TARGET_IN, TARGET_TO_BORROW, TARGET_TO_BORROW);

        // Sanity check
        assertGt(targetReturnedPreview, 0);

        // Check that setting the min out to one more than the target we previewed fails
        hevm.expectRevert("BAL#507"); // 507 = SWAP_LIMIT
        this._checkYTBuyingParameters(
            maturity,
            TARGET_IN,
            TARGET_TO_BORROW,
            TARGET_TO_BORROW + targetReturnedPreview + 1
        );

        // Check that setting the min out to exactly the target we previewed succeeds
        this._checkYTBuyingParameters(maturity, TARGET_IN, TARGET_TO_BORROW, TARGET_TO_BORROW + targetReturnedPreview);
    }

    function testMainnetSwapTargetForYTsTransferOutOfBounds() public {
        // 1. Sponsor a Series
        (uint256 maturity, address pt, ) = _sponsorSeries();

        // 2. Initialize the pool by joining 1 Target in, then swapping 0.5 PTs in for Target
        _initializePool(maturity, ERC20(pt), 1e18, 0.5e18);

        uint256 TARGET_IN = 0.0234e18;
        uint256 TARGET_TO_BORROW = 0.1413769e18;
        uint256 TARGET_TRANSFERRED_IN = 0.5e18;

        // Get the Target amount we'd get back from buying YTs with these set params, then revert any state changes
        (uint256 targetReturnedPreview, ) = _callStaticBuyYTs(maturity, TARGET_IN, TARGET_TO_BORROW, TARGET_TO_BORROW);

        mockTarget.mint(address(periphery), TARGET_TRANSFERRED_IN);
        (uint256 targetReturned, uint256 ytsOut) = periphery.swapTargetForYTs(
            address(mockAdapter),
            maturity,
            TARGET_IN,
            TARGET_TO_BORROW,
            TARGET_TO_BORROW
        );

        assertEq(targetReturnedPreview + TARGET_TRANSFERRED_IN, targetReturned);
        assertEq(ytsOut, (TARGET_IN + TARGET_TO_BORROW).fmul(1e18 - mockAdapter.ifee()));
    }

    function testMainnetFuzzSwapTargetForYTsDifferentDecimals(uint8 underlyingDecimals, uint8 targetDecimals) public {
        // Bound decimals to between 4 and 18, inclusive
        underlyingDecimals = _fuzzWithBounds(underlyingDecimals, 4, 19);
        targetDecimals = _fuzzWithBounds(targetDecimals, 4, 19);
        MockToken newUnderlying = new MockToken("TestUnderlying", "TU", underlyingDecimals);
        MockTarget newMockTarget = new MockTarget(address(newUnderlying), "TestTarget", "TT", targetDecimals);

        // 1. Switch the Target/Underlying tokens out for new ones with different decimals vaules
        hevm.etch(mockTarget.underlying(), address(newUnderlying).code);
        hevm.etch(address(mockTarget), address(newMockTarget).code);

        // 2. Sponsor a Series
        (uint256 maturity, address pt, ) = _sponsorSeries();
        // Sanity check that the new PT/YT tokens are using the updated decimals
        assertEq(uint256(ERC20(pt).decimals()), uint256(targetDecimals));

        // 3. Initialize the pool by joining 1 base unit of Target in, then swapping 0.5 base unit PTs in for Target
        _initializePool(maturity, ERC20(pt), 10**targetDecimals, 10**targetDecimals / 2);
=======
    /* ========== SERIES SPONSORING ========== */

    function testMainnetSponsorSeriesOnCAdapter() public {
        address f = periphery.deployAdapter(address(cfactory), AddressBook.cDAI, "");
        CAdapter cadapter = CAdapter(payable(f));
        // Mint this address MAX_UINT AddressBook.DAI
        giveTokens(AddressBook.DAI, type(uint256).max, hevm);
>>>>>>> 77af30da

        // Check buying YT params calculated using sense-v1/yt-buying-lib, adjusted for the target's decimals
        uint256 TARGET_IN = uint256(0.0234e18).fmul(10**targetDecimals);
        uint256 TARGET_TO_BORROW = uint256(0.1413769e18).fmul(10**targetDecimals);
        _checkYTBuyingParameters(maturity, TARGET_IN, TARGET_TO_BORROW, TARGET_TO_BORROW);
    }

    function testMainnetFuzzSwapTargetForYTsDifferentScales(uint64 initScale, uint64 scale) public {
        hevm.assume(initScale >= 1e9);
        hevm.assume(scale >= initScale);

        // 1. Initialize scale
        mockAdapter.setScale(initScale);

        // 2. Sponsor a Series
        (uint256 maturity, address pt, ) = _sponsorSeries();

        // 3. Initialize the pool by joining 1 Underlying worth of Target in, then swapping 0.5 PTs in for Target
        _initializePool(maturity, ERC20(pt), uint256(1e18).fdivUp(initScale), 0.5e18);

        // 4. Update scale
        mockAdapter.setScale(scale);

        // Check buying YT swap params calculated using sense-v1/yt-buying-lib, adjusted with the current scale
        uint256 TARGET_IN = uint256(0.0234e18).fdivUp(scale);
        uint256 TARGET_TO_BORROW = uint256(0.1413769e18).fdivUp(scale);
        _checkYTBuyingParameters(maturity, TARGET_IN, TARGET_TO_BORROW, 0);
    }

    // INTERNAL HELPERS ––––––––––––

    function _sponsorSeries()
        public
        returns (
            uint256 maturity,
            address pt,
            address yt
        )
    {
        (uint256 year, uint256 month, ) = DateTimeFull.timestampToDate(block.timestamp);
        maturity = DateTimeFull.timestampFromDateTime(year + 1, month, 1, 0, 0, 0);
        (pt, yt) = periphery.sponsorSeries(address(mockAdapter), maturity, false);
    }

    function _initializePool(
        uint256 maturity,
        ERC20 pt,
        uint256 targetToJoin,
        uint256 ptsToSwapIn
    ) public {
        // Issue some PTs (& YTs) we'll use to initialize the pool with
        uint256 targetToIssueWith = ptsToSwapIn.fdivUp(1e18 - mockAdapter.ifee()).fdivUp(mockAdapter.scale());
        mockTarget.mint(address(this), targetToIssueWith + targetToJoin);
        mockTarget.approve(address(divider), targetToIssueWith);
        Divider(divider).issue(address(mockAdapter), maturity, targetToIssueWith);
        // Sanity check that we have the PTs we need to swap in, either exactly, or close to (modulo rounding)
        assertTrue(pt.balanceOf(address(this)) >= ptsToSwapIn && pt.balanceOf(address(this)) <= ptsToSwapIn + 100);

        // Add Target to the Space pool
        periphery.addLiquidityFromTarget(address(mockAdapter), maturity, targetToJoin, 1, 0);

        // Swap PT balance in for Target to initialize the PT side of the pool
        pt.approve(address(periphery), ptsToSwapIn);
        periphery.swapPTsForTarget(address(mockAdapter), maturity, ptsToSwapIn, 0);
    }

    function _checkYTBuyingParameters(
        uint256 maturity,
        uint256 targetIn,
        uint256 targetToBorrow,
        uint256 minOut
    ) public {
        (uint256 targetReturned, uint256 ytsOut) = periphery.swapTargetForYTs(
            address(mockAdapter),
            maturity,
            targetIn,
            targetToBorrow,
            minOut
        );

<<<<<<< HEAD
        // Check that less than 0.01% of our Target got returned
        require(targetReturned <= targetIn.fmul(0.0001e18), "TOO_MANY_TARGET_RETURNED");
=======
        ERC20(AddressBook.DAI).approve(address(periphery), type(uint256).max);
        (address pt, address yt) = periphery.sponsorSeries(address(cadapter), maturity, false);
>>>>>>> 77af30da

        // Check that the YTs returned are the result of issuing with Target borrowed + Target in
        assertEq(ytsOut, (targetIn + targetToBorrow).fmulUp(1e18 - mockAdapter.ifee()).fmul(mockAdapter.scale()));
    }

<<<<<<< HEAD
    function _callStaticBuyYTs(
        uint256 maturity,
        uint256 targetIn,
        uint256 targetToBorrow,
        uint256 minOut
    ) public returns (uint256 targetReturnedPreview, uint256 ytsOutPreview) {
        try this._callRevertBuyYTs(maturity, targetIn, targetToBorrow, minOut) {} catch Error(string memory retData) {
            (targetReturnedPreview, ytsOutPreview) = abi.decode(bytes(retData), (uint256, uint256));
        }
    }

    function _callRevertBuyYTs(
        uint256 maturity,
        uint256 targetIn,
        uint256 targetToBorrow,
        uint256 minOut
    ) public {
        (uint256 targetReturned, uint256 ytsOut) = periphery.swapTargetForYTs(
            address(mockAdapter),
            maturity,
            targetIn,
            targetToBorrow,
            minOut
        );

        revert(string(abi.encode(targetReturned, ytsOut)));
    }

    // Fuzz with bounds, inclusive of the lower bound, not inclusive of the upper bound
    function _fuzzWithBounds(
        uint8 number,
        uint8 lBound,
        uint8 uBound
    ) public returns (uint8) {
        return lBound + (number % (uBound - lBound));
=======
        // Check PT and YT onboarded on PoolManager (Fuse)
        (PoolManager.SeriesStatus status, ) = PoolManager(poolManager).sSeries(address(cadapter), maturity);
        assertTrue(status == PoolManager.SeriesStatus.QUEUED);
>>>>>>> 77af30da
    }

    function testMainnetSponsorSeriesOnFAdapter() public {
        address f = periphery.deployAdapter(
            address(ffactory),
            AddressBook.f156FRAX3CRV,
            abi.encode(AddressBook.TRIBE_CONVEX)
        );
        FAdapter fadapter = FAdapter(payable(f));
        // Mint this address MAX_UINT AddressBook.DAI for stake
        giveTokens(AddressBook.DAI, type(uint256).max, hevm);

        (uint256 year, uint256 month, ) = DateTimeFull.timestampToDate(block.timestamp);
        uint256 maturity = DateTimeFull.timestampFromDateTime(
            month == 12 ? year + 1 : year,
            month == 12 ? 1 : (month + 1),
            1,
            0,
            0,
            0
        );

        ERC20(AddressBook.DAI).approve(address(periphery), type(uint256).max);
        (address pt, address yt) = periphery.sponsorSeries(address(fadapter), maturity, false);

        // Check pt and yt deployed
        assertTrue(pt != address(0));
        assertTrue(yt != address(0));

        // Check PT and YT onboarded on PoolManager (Fuse)
        (PoolManager.SeriesStatus status, ) = PoolManager(poolManager).sSeries(address(fadapter), maturity);
        assertTrue(status == PoolManager.SeriesStatus.QUEUED);
    }

    function testMainnetSponsorSeriesOnMockAdapter() public {
        // 1. Sponsor a Series
        (uint256 maturity, address pt, address yt) = _sponsorSeries();

        // Check that the PT and YT contracts have been deployed
        assertTrue(pt != address(0));
        assertTrue(yt != address(0));

        // Check that PTs and YTs are onboarded via the PoolManager into Fuse
        (PoolManager.SeriesStatus status, ) = PoolManager(poolManager).sSeries(address(mockAdapter), maturity);
        assertTrue(status == PoolManager.SeriesStatus.QUEUED);
    }

    /* ========== YT SWAPS ========== */

    function testMainnetSwapYTsForTarget() public {
        // 1. Sponsor a Series
        (uint256 maturity, address pt, address yt) = _sponsorSeries();

        // 2. Initialize the pool by joining 0.5 Target in, then swapping 0.5 PTs in for Target
        _initializePool(maturity, ERC20(pt), 1e18, 0.5e18);

        // 3. Swap 10% of this address' YTs for Target
        uint256 ytBalPre = ERC20(yt).balanceOf(address(this));
        uint256 targetBalPre = mockTarget.balanceOf(address(this));
        ERC20(yt).approve(address(periphery), ytBalPre / 10);
        periphery.swapYTsForTarget(address(mockAdapter), maturity, ytBalPre / 10);
        uint256 ytBalPost = ERC20(yt).balanceOf(address(this));
        uint256 targetBalPost = mockTarget.balanceOf(address(this));

        // Check that this address has fewer YTs and more Target
        assertLt(ytBalPost, ytBalPre);
        assertGt(targetBalPost, targetBalPre);
    }

    function testMainnetSwapTargetForYTsReturnValues() public {
        // 1. Sponsor a Series
        (uint256 maturity, address pt, address yt) = _sponsorSeries();

        // 2. Initialize the pool by joining 1 Target in, then swapping 0.5 PTs in for Target
        _initializePool(maturity, ERC20(pt), 1e18, 0.5e18);

        // 3. Swap 0.005 of this address' Target for YTs
        uint256 TARGET_IN = 0.0234e18;
        // Calculated using sense-v1/yt-buying-lib
        uint256 TARGET_TO_BORROW = 0.1413769e18;

        uint256 targetBalPre = mockTarget.balanceOf(address(this));
        uint256 ytBalPre = ERC20(yt).balanceOf(address(this));
        (uint256 targetReturned, uint256 ytsOut) = periphery.swapTargetForYTs(
            address(mockAdapter),
            maturity,
            TARGET_IN,
            TARGET_TO_BORROW,
            TARGET_TO_BORROW // Min out is just the amount of Target borrowed
            // (if at least the Target borrowed is not swapped out, then we won't be able to pay back the flashloan)
        );
        uint256 targetBalPost = mockTarget.balanceOf(address(this));
        uint256 ytBalPost = ERC20(yt).balanceOf(address(this));

        // Check that the return values reflect the token balance changes
        assertEq(targetBalPre - targetBalPost + targetReturned, TARGET_IN);
        assertEq(ytBalPost - ytBalPre, ytsOut);
        // Check that the YTs returned are the result of issuing from the borrowed Target + transferred Target
        assertEq(ytsOut, (TARGET_IN + TARGET_TO_BORROW).fmul(1e18 - mockAdapter.ifee()));

        // Check that we got less than 0.000001 Target back
        assertTrue(targetReturned < 0.000001e18);
    }

    // Pattern similar to https://github.com/FrankieIsLost/gradual-dutch-auction/blob/master/src/test/ContinuousGDA.t.sol#L113
    function testMainnetSwapTargetForYTsBorrowCheckOne() public {
        // 1. Sponsor a Series
        (uint256 maturity, address pt, ) = _sponsorSeries();

        // 2. Initialize the pool by joining 1 Target in, then swapping 0.5 PTs in for Target
        _initializePool(maturity, ERC20(pt), 1e18, 0.5e18);

        // Check buying YT swap params calculated using sense-v1/yt-buying-lib
        uint256 TARGET_IN = 0.005e18;
        uint256 TARGET_TO_BORROW = 0.03340541e18;
        _checkYTBuyingParameters(maturity, TARGET_IN, TARGET_TO_BORROW, TARGET_TO_BORROW);
    }

    function testMainnetSwapTargetForYTsBorrowCheckTwo() public {
        // 1. Sponsor a Series
        (uint256 maturity, address pt, ) = _sponsorSeries();

        // 2. Initialize the pool by joining 1 Target in, then swapping 0.5 PTs in for Target
        _initializePool(maturity, ERC20(pt), 1e18, 0.5e18);

        // Check buying YT swap params calculated using sense-v1/yt-buying-lib
        uint256 TARGET_IN = 0.01e18;
        uint256 TARGET_TO_BORROW = 0.06489898e18;
        _checkYTBuyingParameters(maturity, TARGET_IN, TARGET_TO_BORROW, TARGET_TO_BORROW);
    }

    function testMainnetSwapTargetForYTsBorrowCheckThree() public {
        // 1. Sponsor a Series
        (uint256 maturity, address pt, ) = _sponsorSeries();

        // 2. Initialize the pool by joining 1 Target in, then swapping 0.5 PTs in for Target
        _initializePool(maturity, ERC20(pt), 1e18, 0.5e18);

        // Check buying YT swap params calculated using sense-v1/yt-buying-lib
        uint256 TARGET_IN = 0.0234e18;
        uint256 TARGET_TO_BORROW = 0.1413769e18;
        _checkYTBuyingParameters(maturity, TARGET_IN, TARGET_TO_BORROW, TARGET_TO_BORROW);
    }

    function testMainnetSwapTargetForYTsBorrowCheckFour() public {
        // 1. Sponsor a Series
        (uint256 maturity, address pt, ) = _sponsorSeries();

        // 2. Initialize the pool by joining 1 Target in, then swapping 0.5 PTs in for Target
        _initializePool(maturity, ERC20(pt), 1e18, 0.5e18);

        // Check buying YT swap params calculated using sense-v1/yt-buying-lib
        uint256 TARGET_IN = 0.00003e18;
        uint256 TARGET_TO_BORROW = 0.0002066353449e18;
        _checkYTBuyingParameters(maturity, TARGET_IN, TARGET_TO_BORROW, TARGET_TO_BORROW);
    }

    function testMainnetSwapTargetForYTsBorrowTooMuch() public {
        // 1. Sponsor a Series
        (uint256 maturity, address pt, ) = _sponsorSeries();

        // 2. Initialize the pool by joining 1 Target in, then swapping 0.5 PTs in for Target
        _initializePool(maturity, ERC20(pt), 1e18, 0.5e18);

        uint256 TARGET_IN = 0.0234e18;
        // Check that borrowing too much Target will make it so that we can't pay back the flashloan
        uint256 TARGET_TO_BORROW = 0.1413769e18 + 0.02e18;
        hevm.expectRevert("TRANSFER_FROM_FAILED");
        this._checkYTBuyingParameters(maturity, TARGET_IN, TARGET_TO_BORROW, 0);
    }

    function testMainnetSwapTargetForYTsBorrowTooLittle() public {
        // 1. Sponsor a Series
        (uint256 maturity, address pt, ) = _sponsorSeries();

        // 2. Initialize the pool by joining 1 Target in, then swapping 0.5 PTs in for Target
        _initializePool(maturity, ERC20(pt), 1e18, 0.5e18);

        uint256 TARGET_IN = 0.0234e18;
        // Check that borrowing too few Target will cause us to get too many Target back
        uint256 TARGET_TO_BORROW = 0.1413769e18 - 0.02e18;
        hevm.expectRevert("TOO_MANY_TARGET_RETURNED");
        this._checkYTBuyingParameters(maturity, TARGET_IN, TARGET_TO_BORROW, 0);
    }

    function testMainnetSwapTargetForYTsMinOut() public {
        // 1. Sponsor a Series
        (uint256 maturity, address pt, ) = _sponsorSeries();

        // 2. Initialize the pool by joining 1 Target in, then swapping 0.5 PTs in for Target
        _initializePool(maturity, ERC20(pt), 1e18, 0.5e18);

        uint256 TARGET_IN = 0.0234e18;
        uint256 TARGET_TO_BORROW = 0.1413769e18;

        hevm.expectRevert("BAL#507"); // 507 = SWAP_LIMIT
        // Check that we won't get TARGET_TO_BORROW out from swapping TARGET_TO_BORROW / 2 + TARGET_IN in
        this._checkYTBuyingParameters(maturity, TARGET_IN, TARGET_TO_BORROW / 2, TARGET_TO_BORROW); // external call to catch the revert

        hevm.expectRevert("BAL#507"); // 507 = SWAP_LIMIT
        // Check that we won't get TARGET_TO_BORROW * 1.01 out from swapping TARGET_TO_BORROW + TARGET_IN in
        this._checkYTBuyingParameters(maturity, TARGET_IN, TARGET_TO_BORROW, TARGET_TO_BORROW.fmul(1.01e18));

        // 3. Get the Target amount we'd get back from buying YTs with these set params, then revert any state changes
        (uint256 targetReturnedPreview, ) = _callStaticBuyYTs(maturity, TARGET_IN, TARGET_TO_BORROW, TARGET_TO_BORROW);

        // Sanity check
        assertGt(targetReturnedPreview, 0);

        // Check that setting the min out to one more than the target we previewed fails
        hevm.expectRevert("BAL#507"); // 507 = SWAP_LIMIT
        this._checkYTBuyingParameters(
            maturity,
            TARGET_IN,
            TARGET_TO_BORROW,
            TARGET_TO_BORROW + targetReturnedPreview + 1
        );

        // Check that setting the min out to exactly the target we previewed succeeds
        this._checkYTBuyingParameters(maturity, TARGET_IN, TARGET_TO_BORROW, TARGET_TO_BORROW + targetReturnedPreview);
    }

    function testMainnetSwapTargetForYTsTransferOutOfBounds() public {
        // 1. Sponsor a Series
        (uint256 maturity, address pt, ) = _sponsorSeries();

        // 2. Initialize the pool by joining 1 Target in, then swapping 0.5 PTs in for Target
        _initializePool(maturity, ERC20(pt), 1e18, 0.5e18);

        uint256 TARGET_IN = 0.0234e18;
        uint256 TARGET_TO_BORROW = 0.1413769e18;
        uint256 TARGET_TRANSFERRED_IN = 0.5e18;

        // Get the Target amount we'd get back from buying YTs with these set params, then revert any state changes
        (uint256 targetReturnedPreview, ) = _callStaticBuyYTs(maturity, TARGET_IN, TARGET_TO_BORROW, TARGET_TO_BORROW);

        mockTarget.mint(address(periphery), TARGET_TRANSFERRED_IN);
        (uint256 targetReturned, uint256 ytsOut) = periphery.swapTargetForYTs(
            address(mockAdapter),
            maturity,
            TARGET_IN,
            TARGET_TO_BORROW,
            TARGET_TO_BORROW
        );

        assertEq(targetReturnedPreview + TARGET_TRANSFERRED_IN, targetReturned);
        assertEq(ytsOut, (TARGET_IN + TARGET_TO_BORROW).fmul(1e18 - mockAdapter.ifee()));
    }

    function testMainnetFuzzSwapTargetForYTsDifferentDecimals(uint8 underlyingDecimals, uint8 targetDecimals) public {
        // Bound decimals to between 4 and 18, inclusive
        underlyingDecimals = _fuzzWithBounds(underlyingDecimals, 4, 19);
        targetDecimals = _fuzzWithBounds(targetDecimals, 4, 19);
        MockToken newUnderlying = new MockToken("TestUnderlying", "TU", underlyingDecimals);
        MockTarget newMockTarget = new MockTarget(address(newUnderlying), "TestTarget", "TT", targetDecimals);

        // 1. Switch the Target/Underlying tokens out for new ones with different decimals vaules
        hevm.etch(mockTarget.underlying(), address(newUnderlying).code);
        hevm.etch(address(mockTarget), address(newMockTarget).code);

        // 2. Sponsor a Series
        (uint256 maturity, address pt, ) = _sponsorSeries();
        // Sanity check that the new PT/YT tokens are using the updated decimals
        assertEq(uint256(ERC20(pt).decimals()), uint256(targetDecimals));

        // 3. Initialize the pool by joining 1 base unit of Target in, then swapping 0.5 base unit PTs in for Target
        _initializePool(maturity, ERC20(pt), 10**targetDecimals, 10**targetDecimals / 2);

        // Check buying YT params calculated using sense-v1/yt-buying-lib, adjusted for the target's decimals
        uint256 TARGET_IN = uint256(0.0234e18).fmul(10**targetDecimals);
        uint256 TARGET_TO_BORROW = uint256(0.1413769e18).fmul(10**targetDecimals);
        _checkYTBuyingParameters(maturity, TARGET_IN, TARGET_TO_BORROW, TARGET_TO_BORROW);
    }

    function testMainnetFuzzSwapTargetForYTsDifferentScales(uint64 initScale, uint64 scale) public {
        hevm.assume(initScale >= 1e9);
        hevm.assume(scale >= initScale);

        // 1. Initialize scale
        mockAdapter.setScale(initScale);

        // 2. Sponsor a Series
        (uint256 maturity, address pt, ) = _sponsorSeries();

        // 3. Initialize the pool by joining 1 Underlying worth of Target in, then swapping 0.5 PTs in for Target
        _initializePool(maturity, ERC20(pt), uint256(1e18).fdivUp(initScale), 0.5e18);

        // 4. Update scale
        mockAdapter.setScale(scale);

        // Check buying YT swap params calculated using sense-v1/yt-buying-lib, adjusted with the current scale
        uint256 TARGET_IN = uint256(0.0234e18).fdivUp(scale);
        uint256 TARGET_TO_BORROW = uint256(0.1413769e18).fdivUp(scale);
        _checkYTBuyingParameters(maturity, TARGET_IN, TARGET_TO_BORROW, 0);
    }

    // INTERNAL HELPERS ––––––––––––

    function _sponsorSeries()
        public
        returns (
            uint256 maturity,
            address pt,
            address yt
        )
    {
        (uint256 year, uint256 month, ) = DateTimeFull.timestampToDate(block.timestamp);
        maturity = DateTimeFull.timestampFromDateTime(year + 1, month, 1, 0, 0, 0);
        (pt, yt) = periphery.sponsorSeries(address(mockAdapter), maturity, false);
    }

    function _initializePool(
        uint256 maturity,
        ERC20 pt,
        uint256 targetToJoin,
        uint256 ptsToSwapIn
    ) public {
        // Issue some PTs (& YTs) we'll use to initialize the pool with
        uint256 targetToIssueWith = ptsToSwapIn.fdivUp(1e18 - mockAdapter.ifee()).fdivUp(mockAdapter.scale());
        mockTarget.mint(address(this), targetToIssueWith + targetToJoin);
        mockTarget.approve(address(divider), targetToIssueWith);
        Divider(divider).issue(address(mockAdapter), maturity, targetToIssueWith);
        // Sanity check that we have the PTs we need to swap in, either exactly, or close to (modulo rounding)
        assertTrue(pt.balanceOf(address(this)) >= ptsToSwapIn && pt.balanceOf(address(this)) <= ptsToSwapIn + 100);

        // Add Target to the Space pool
        periphery.addLiquidityFromTarget(address(mockAdapter), maturity, targetToJoin, 1, 0);

        // Swap PT balance in for Target to initialize the PT side of the pool
        pt.approve(address(periphery), ptsToSwapIn);
        periphery.swapPTsForTarget(address(mockAdapter), maturity, ptsToSwapIn, 0);
    }

    function _checkYTBuyingParameters(
        uint256 maturity,
        uint256 targetIn,
        uint256 targetToBorrow,
        uint256 minOut
    ) public {
        (uint256 targetReturned, uint256 ytsOut) = periphery.swapTargetForYTs(
            address(mockAdapter),
            maturity,
            targetIn,
            targetToBorrow,
            minOut
        );

        // Check that less than 0.01% of our Target got returned
        require(targetReturned <= targetIn.fmul(0.0001e18), "TOO_MANY_TARGET_RETURNED");
    }

    function _callStaticBuyYTs(
        uint256 maturity,
        uint256 targetIn,
        uint256 targetToBorrow,
        uint256 minOut
    ) public returns (uint256 targetReturnedPreview, uint256 ytsOutPreview) {
        try this._callRevertBuyYTs(maturity, targetIn, targetToBorrow, minOut) {} catch Error(string memory retData) {
            (targetReturnedPreview, ytsOutPreview) = abi.decode(bytes(retData), (uint256, uint256));
        }
    }

    function _callRevertBuyYTs(
        uint256 maturity,
        uint256 targetIn,
        uint256 targetToBorrow,
        uint256 minOut
    ) public {
        (uint256 targetReturned, uint256 ytsOut) = periphery.swapTargetForYTs(
            address(mockAdapter),
            maturity,
            targetIn,
            targetToBorrow,
            minOut
        );

        revert(string(abi.encode(targetReturned, ytsOut)));
    }

    // Fuzz with bounds, inclusive of the lower bound, not inclusive of the upper bound
    function _fuzzWithBounds(
        uint8 number,
        uint8 lBound,
        uint8 uBound
    ) public returns (uint8) {
        return lBound + (number % (uBound - lBound));
    }
}<|MERGE_RESOLUTION|>--- conflicted
+++ resolved
@@ -12,15 +12,12 @@
 import { Periphery } from "../Periphery.sol";
 import { PoolManager } from "@sense-finance/v1-fuse/src/PoolManager.sol";
 import { Divider } from "../Divider.sol";
-<<<<<<< HEAD
-=======
 import { BaseFactory } from "../adapters/BaseFactory.sol";
 import { BaseAdapter } from "../adapters/BaseAdapter.sol";
 import { CAdapter } from "../adapters/compound/CAdapter.sol";
 import { FAdapter } from "../adapters/fuse/FAdapter.sol";
 import { CFactory } from "../adapters/compound/CFactory.sol";
 import { FFactory } from "../adapters/fuse/FFactory.sol";
->>>>>>> 77af30da
 
 import { DateTimeFull } from "./test-helpers/DateTimeFull.sol";
 
@@ -29,10 +26,6 @@
 import { MockAdapter } from "./test-helpers/mocks/MockAdapter.sol";
 import { MockTarget } from "./test-helpers/mocks/MockTarget.sol";
 import { MockToken } from "./test-helpers/mocks/MockToken.sol";
-<<<<<<< HEAD
-import { MockAdapter } from "./test-helpers/mocks/MockAdapter.sol";
-=======
->>>>>>> 77af30da
 
 // Constants/Addresses
 import { Constants } from "./test-helpers/Constants.sol";
@@ -43,15 +36,9 @@
 
 interface SpaceFactoryLike {
     function create(address, uint256) external returns (address);
-<<<<<<< HEAD
 
     function pools(address adapter, uint256 maturity) external view returns (address);
 
-=======
-
-    function pools(address adapter, uint256 maturity) external view returns (address);
-
->>>>>>> 77af30da
     function setParams(
         uint256 _ts,
         uint256 _g1,
@@ -63,12 +50,6 @@
 contract PeripheryTestHelper is DSTest, LiquidityHelper {
     Periphery internal periphery;
 
-<<<<<<< HEAD
-    MockAdapter internal mockAdapter;
-    MockOracle internal mockOracle;
-    MockTarget internal mockTarget;
-
-=======
     CFactory internal cfactory;
     FFactory internal ffactory;
 
@@ -77,7 +58,6 @@
     MockAdapter internal mockAdapter;
 
     // Mainnet contracts for forking
->>>>>>> 77af30da
     address internal balancerVault;
     address internal spaceFactory;
     address internal poolManager;
@@ -85,12 +65,8 @@
 
     Hevm internal constant hevm = Hevm(HEVM_ADDRESS);
 
-<<<<<<< HEAD
-    uint256 internal constant IFEE = 0.042e18; // 4.2%
-=======
     // Fee used for testing YT swaps, must be accounted for when doing external ref checks with the yt buying lib
     uint128 internal constant IFEE_FOR_YT_SWAPS = 0.042e18; // 4.2%
->>>>>>> 77af30da
 
     function setUp() public {
         (uint256 year, uint256 month, ) = DateTimeFull.timestampToDate(block.timestamp);
@@ -107,27 +83,6 @@
         poolManager = AddressBook.POOL_MANAGER_1_2_0;
 
         mockOracle = new MockOracle();
-<<<<<<< HEAD
-        mockAdapter = new MockAdapter(
-            address(divider),
-            address(mockTarget),
-            address(mockOracle),
-            IFEE,
-            address(new MockToken("Stake", "ST", 18)), // stake size is 0, so the we don't actually need any stake token
-            0,
-            0, // 0 minm, so there's not lower bound on future maturity
-            type(uint64).max, // large maxm, so there's not upper bound on future maturity
-            0, // monthly maturities
-            0,
-            Constants.DEFAULT_LEVEL,
-            address(new MockToken("Reward", "R", 18))
-        );
-
-        hevm.label(AddressBook.SPACE_FACTORY_1_2_0, "SpaceFactory");
-
-        periphery = new Periphery(divider, poolManager, spaceFactory, balancerVault);
-
-=======
         BaseAdapter.AdapterParams memory mockAdapterParams = BaseAdapter.AdapterParams({
             oracle: address(mockOracle),
             stake: address(new MockToken("Stake", "ST", 18)), // stake size is 0, so the we don't actually need any stake token
@@ -168,7 +123,6 @@
         periphery.setFactory(address(cfactory), true);
         periphery.setFactory(address(ffactory), true);
 
->>>>>>> 77af30da
         // Start multisig (admin) prank calls
         hevm.startPrank(AddressBook.SENSE_ADMIN_MULTISIG);
         Divider(divider).setPeriphery(address(periphery));
@@ -194,239 +148,6 @@
 contract PeripheryMainnetTests is PeripheryTestHelper {
     using FixedMath for uint256;
 
-<<<<<<< HEAD
-    function testMainnetSponsorSeries() public {
-        // 1. Sponsor a Series
-        (uint256 maturity, address pt, address yt) = _sponsorSeries();
-
-        // Check that the PT and YT contracts have been deployed
-        assertTrue(pt != address(0));
-        assertTrue(yt != address(0));
-
-        // Check that PTs and YTs are onboarded via the PoolManager into Fuse
-        (PoolManager.SeriesStatus status, ) = PoolManager(poolManager).sSeries(address(mockAdapter), maturity);
-        assertTrue(status == PoolManager.SeriesStatus.QUEUED);
-    }
-
-    function testMainnetSwapYTsForTarget() public {
-        // 1. Sponsor a Series
-        (uint256 maturity, address pt, address yt) = _sponsorSeries();
-
-        // 2. Initialize the pool by joining 0.5 Target in, then swapping 0.5 PTs in for Target
-        _initializePool(maturity, ERC20(pt), 1e18, 0.5e18);
-
-        // 3. Swap 10% of this address' YTs for Target
-        uint256 ytBalPre = ERC20(yt).balanceOf(address(this));
-        uint256 targetBalPre = mockTarget.balanceOf(address(this));
-        ERC20(yt).approve(address(periphery), ytBalPre / 10);
-        periphery.swapYTsForTarget(address(mockAdapter), maturity, ytBalPre / 10);
-        uint256 ytBalPost = ERC20(yt).balanceOf(address(this));
-        uint256 targetBalPost = mockTarget.balanceOf(address(this));
-
-        // Check that this address has fewer YTs and more Target
-        assertLt(ytBalPost, ytBalPre);
-        assertGt(targetBalPost, targetBalPre);
-    }
-
-    function testMainnetSwapTargetForYTsReturnValues() public {
-        // 1. Sponsor a Series
-        (uint256 maturity, address pt, address yt) = _sponsorSeries();
-
-        // 2. Initialize the pool by joining 1 Target in, then swapping 0.5 PTs in for Target
-        _initializePool(maturity, ERC20(pt), 1e18, 0.5e18);
-
-        // 3. Swap 0.005 of this address' Target for YTs
-        uint256 TARGET_IN = 0.0234e18;
-        // Calculated using sense-v1/yt-buying-lib
-        uint256 TARGET_TO_BORROW = 0.1413769e18;
-
-        uint256 targetBalPre = mockTarget.balanceOf(address(this));
-        uint256 ytBalPre = ERC20(yt).balanceOf(address(this));
-        (uint256 targetReturned, uint256 ytsOut) = periphery.swapTargetForYTs(
-            address(mockAdapter),
-            maturity,
-            TARGET_IN,
-            TARGET_TO_BORROW,
-            TARGET_TO_BORROW // Min out is just the amount of Target borrowed
-            // (if at least the Target borrowed is not swapped out, then we won't be able to pay back the flashloan)
-        );
-        uint256 targetBalPost = mockTarget.balanceOf(address(this));
-        uint256 ytBalPost = ERC20(yt).balanceOf(address(this));
-
-        // Check that the return values reflect the token balance changes
-        assertEq(targetBalPre - targetBalPost + targetReturned, TARGET_IN);
-        assertEq(ytBalPost - ytBalPre, ytsOut);
-        // Check that the YTs returned are the result of issuing from the borrowed Target + transferred Target
-        assertEq(ytsOut, (TARGET_IN + TARGET_TO_BORROW).fmul(1e18 - mockAdapter.ifee()));
-
-        // Check that we got less than 0.000001 Target back
-        assertTrue(targetReturned < 0.000001e18);
-    }
-
-    // Pattern similar to https://github.com/FrankieIsLost/gradual-dutch-auction/blob/master/src/test/ContinuousGDA.t.sol#L113
-    function testMainnetSwapTargetForYTsBorrowCheckOne() public {
-        // 1. Sponsor a Series
-        (uint256 maturity, address pt, ) = _sponsorSeries();
-
-        // 2. Initialize the pool by joining 1 Target in, then swapping 0.5 PTs in for Target
-        _initializePool(maturity, ERC20(pt), 1e18, 0.5e18);
-
-        // Check buying YT swap params calculated using sense-v1/yt-buying-lib
-        uint256 TARGET_IN = 0.005e18;
-        uint256 TARGET_TO_BORROW = 0.03340541e18;
-        _checkYTBuyingParameters(maturity, TARGET_IN, TARGET_TO_BORROW, TARGET_TO_BORROW);
-    }
-
-    function testMainnetSwapTargetForYTsBorrowCheckTwo() public {
-        // 1. Sponsor a Series
-        (uint256 maturity, address pt, ) = _sponsorSeries();
-
-        // 2. Initialize the pool by joining 1 Target in, then swapping 0.5 PTs in for Target
-        _initializePool(maturity, ERC20(pt), 1e18, 0.5e18);
-
-        // Check buying YT swap params calculated using sense-v1/yt-buying-lib
-        uint256 TARGET_IN = 0.01e18;
-        uint256 TARGET_TO_BORROW = 0.06489898e18;
-        _checkYTBuyingParameters(maturity, TARGET_IN, TARGET_TO_BORROW, TARGET_TO_BORROW);
-    }
-
-    function testMainnetSwapTargetForYTsBorrowCheckThree() public {
-        // 1. Sponsor a Series
-        (uint256 maturity, address pt, ) = _sponsorSeries();
-
-        // 2. Initialize the pool by joining 1 Target in, then swapping 0.5 PTs in for Target
-        _initializePool(maturity, ERC20(pt), 1e18, 0.5e18);
-
-        // Check buying YT swap params calculated using sense-v1/yt-buying-lib
-        uint256 TARGET_IN = 0.0234e18;
-        uint256 TARGET_TO_BORROW = 0.1413769e18;
-        _checkYTBuyingParameters(maturity, TARGET_IN, TARGET_TO_BORROW, TARGET_TO_BORROW);
-    }
-
-    function testMainnetSwapTargetForYTsBorrowCheckFour() public {
-        // 1. Sponsor a Series
-        (uint256 maturity, address pt, ) = _sponsorSeries();
-
-        // 2. Initialize the pool by joining 1 Target in, then swapping 0.5 PTs in for Target
-        _initializePool(maturity, ERC20(pt), 1e18, 0.5e18);
-
-        // Check buying YT swap params calculated using sense-v1/yt-buying-lib
-        uint256 TARGET_IN = 0.00003e18;
-        uint256 TARGET_TO_BORROW = 0.0002066353449e18;
-        _checkYTBuyingParameters(maturity, TARGET_IN, TARGET_TO_BORROW, TARGET_TO_BORROW);
-    }
-
-    function testMainnetSwapTargetForYTsBorrowTooMuch() public {
-        // 1. Sponsor a Series
-        (uint256 maturity, address pt, ) = _sponsorSeries();
-
-        // 2. Initialize the pool by joining 1 Target in, then swapping 0.5 PTs in for Target
-        _initializePool(maturity, ERC20(pt), 1e18, 0.5e18);
-
-        uint256 TARGET_IN = 0.0234e18;
-        // Check that borrowing too much Target will make it so that we can't pay back the flashloan
-        uint256 TARGET_TO_BORROW = 0.1413769e18 + 0.02e18;
-        hevm.expectRevert("TRANSFER_FROM_FAILED");
-        this._checkYTBuyingParameters(maturity, TARGET_IN, TARGET_TO_BORROW, 0);
-    }
-
-    function testMainnetSwapTargetForYTsBorrowTooLittle() public {
-        // 1. Sponsor a Series
-        (uint256 maturity, address pt, ) = _sponsorSeries();
-
-        // 2. Initialize the pool by joining 1 Target in, then swapping 0.5 PTs in for Target
-        _initializePool(maturity, ERC20(pt), 1e18, 0.5e18);
-
-        uint256 TARGET_IN = 0.0234e18;
-        // Check that borrowing too few Target will cause us to get too many Target back
-        uint256 TARGET_TO_BORROW = 0.1413769e18 - 0.02e18;
-        hevm.expectRevert("TOO_MANY_TARGET_RETURNED");
-        this._checkYTBuyingParameters(maturity, TARGET_IN, TARGET_TO_BORROW, 0);
-    }
-
-    function testMainnetSwapTargetForYTsMinOut() public {
-        // 1. Sponsor a Series
-        (uint256 maturity, address pt, ) = _sponsorSeries();
-
-        // 2. Initialize the pool by joining 1 Target in, then swapping 0.5 PTs in for Target
-        _initializePool(maturity, ERC20(pt), 1e18, 0.5e18);
-
-        uint256 TARGET_IN = 0.0234e18;
-        uint256 TARGET_TO_BORROW = 0.1413769e18;
-
-        hevm.expectRevert("BAL#507"); // 507 = SWAP_LIMIT
-        // Check that we won't get TARGET_TO_BORROW out from swapping TARGET_TO_BORROW / 2 + TARGET_IN in
-        this._checkYTBuyingParameters(maturity, TARGET_IN, TARGET_TO_BORROW / 2, TARGET_TO_BORROW); // external call to catch the revert
-
-        hevm.expectRevert("BAL#507"); // 507 = SWAP_LIMIT
-        // Check that we won't get TARGET_TO_BORROW * 1.01 out from swapping TARGET_TO_BORROW + TARGET_IN in
-        this._checkYTBuyingParameters(maturity, TARGET_IN, TARGET_TO_BORROW, TARGET_TO_BORROW.fmul(1.01e18));
-
-        // 3. Get the Target amount we'd get back from buying YTs with these set params, then revert any state changes
-        (uint256 targetReturnedPreview, ) = _callStaticBuyYTs(maturity, TARGET_IN, TARGET_TO_BORROW, TARGET_TO_BORROW);
-
-        // Sanity check
-        assertGt(targetReturnedPreview, 0);
-
-        // Check that setting the min out to one more than the target we previewed fails
-        hevm.expectRevert("BAL#507"); // 507 = SWAP_LIMIT
-        this._checkYTBuyingParameters(
-            maturity,
-            TARGET_IN,
-            TARGET_TO_BORROW,
-            TARGET_TO_BORROW + targetReturnedPreview + 1
-        );
-
-        // Check that setting the min out to exactly the target we previewed succeeds
-        this._checkYTBuyingParameters(maturity, TARGET_IN, TARGET_TO_BORROW, TARGET_TO_BORROW + targetReturnedPreview);
-    }
-
-    function testMainnetSwapTargetForYTsTransferOutOfBounds() public {
-        // 1. Sponsor a Series
-        (uint256 maturity, address pt, ) = _sponsorSeries();
-
-        // 2. Initialize the pool by joining 1 Target in, then swapping 0.5 PTs in for Target
-        _initializePool(maturity, ERC20(pt), 1e18, 0.5e18);
-
-        uint256 TARGET_IN = 0.0234e18;
-        uint256 TARGET_TO_BORROW = 0.1413769e18;
-        uint256 TARGET_TRANSFERRED_IN = 0.5e18;
-
-        // Get the Target amount we'd get back from buying YTs with these set params, then revert any state changes
-        (uint256 targetReturnedPreview, ) = _callStaticBuyYTs(maturity, TARGET_IN, TARGET_TO_BORROW, TARGET_TO_BORROW);
-
-        mockTarget.mint(address(periphery), TARGET_TRANSFERRED_IN);
-        (uint256 targetReturned, uint256 ytsOut) = periphery.swapTargetForYTs(
-            address(mockAdapter),
-            maturity,
-            TARGET_IN,
-            TARGET_TO_BORROW,
-            TARGET_TO_BORROW
-        );
-
-        assertEq(targetReturnedPreview + TARGET_TRANSFERRED_IN, targetReturned);
-        assertEq(ytsOut, (TARGET_IN + TARGET_TO_BORROW).fmul(1e18 - mockAdapter.ifee()));
-    }
-
-    function testMainnetFuzzSwapTargetForYTsDifferentDecimals(uint8 underlyingDecimals, uint8 targetDecimals) public {
-        // Bound decimals to between 4 and 18, inclusive
-        underlyingDecimals = _fuzzWithBounds(underlyingDecimals, 4, 19);
-        targetDecimals = _fuzzWithBounds(targetDecimals, 4, 19);
-        MockToken newUnderlying = new MockToken("TestUnderlying", "TU", underlyingDecimals);
-        MockTarget newMockTarget = new MockTarget(address(newUnderlying), "TestTarget", "TT", targetDecimals);
-
-        // 1. Switch the Target/Underlying tokens out for new ones with different decimals vaules
-        hevm.etch(mockTarget.underlying(), address(newUnderlying).code);
-        hevm.etch(address(mockTarget), address(newMockTarget).code);
-
-        // 2. Sponsor a Series
-        (uint256 maturity, address pt, ) = _sponsorSeries();
-        // Sanity check that the new PT/YT tokens are using the updated decimals
-        assertEq(uint256(ERC20(pt).decimals()), uint256(targetDecimals));
-
-        // 3. Initialize the pool by joining 1 base unit of Target in, then swapping 0.5 base unit PTs in for Target
-        _initializePool(maturity, ERC20(pt), 10**targetDecimals, 10**targetDecimals / 2);
-=======
     /* ========== SERIES SPONSORING ========== */
 
     function testMainnetSponsorSeriesOnCAdapter() public {
@@ -434,7 +155,6 @@
         CAdapter cadapter = CAdapter(payable(f));
         // Mint this address MAX_UINT AddressBook.DAI
         giveTokens(AddressBook.DAI, type(uint256).max, hevm);
->>>>>>> 77af30da
 
         // Check buying YT params calculated using sense-v1/yt-buying-lib, adjusted for the target's decimals
         uint256 TARGET_IN = uint256(0.0234e18).fmul(10**targetDecimals);
@@ -515,59 +235,16 @@
             minOut
         );
 
-<<<<<<< HEAD
-        // Check that less than 0.01% of our Target got returned
-        require(targetReturned <= targetIn.fmul(0.0001e18), "TOO_MANY_TARGET_RETURNED");
-=======
         ERC20(AddressBook.DAI).approve(address(periphery), type(uint256).max);
         (address pt, address yt) = periphery.sponsorSeries(address(cadapter), maturity, false);
->>>>>>> 77af30da
 
         // Check that the YTs returned are the result of issuing with Target borrowed + Target in
         assertEq(ytsOut, (targetIn + targetToBorrow).fmulUp(1e18 - mockAdapter.ifee()).fmul(mockAdapter.scale()));
     }
 
-<<<<<<< HEAD
-    function _callStaticBuyYTs(
-        uint256 maturity,
-        uint256 targetIn,
-        uint256 targetToBorrow,
-        uint256 minOut
-    ) public returns (uint256 targetReturnedPreview, uint256 ytsOutPreview) {
-        try this._callRevertBuyYTs(maturity, targetIn, targetToBorrow, minOut) {} catch Error(string memory retData) {
-            (targetReturnedPreview, ytsOutPreview) = abi.decode(bytes(retData), (uint256, uint256));
-        }
-    }
-
-    function _callRevertBuyYTs(
-        uint256 maturity,
-        uint256 targetIn,
-        uint256 targetToBorrow,
-        uint256 minOut
-    ) public {
-        (uint256 targetReturned, uint256 ytsOut) = periphery.swapTargetForYTs(
-            address(mockAdapter),
-            maturity,
-            targetIn,
-            targetToBorrow,
-            minOut
-        );
-
-        revert(string(abi.encode(targetReturned, ytsOut)));
-    }
-
-    // Fuzz with bounds, inclusive of the lower bound, not inclusive of the upper bound
-    function _fuzzWithBounds(
-        uint8 number,
-        uint8 lBound,
-        uint8 uBound
-    ) public returns (uint8) {
-        return lBound + (number % (uBound - lBound));
-=======
         // Check PT and YT onboarded on PoolManager (Fuse)
         (PoolManager.SeriesStatus status, ) = PoolManager(poolManager).sSeries(address(cadapter), maturity);
         assertTrue(status == PoolManager.SeriesStatus.QUEUED);
->>>>>>> 77af30da
     }
 
     function testMainnetSponsorSeriesOnFAdapter() public {
