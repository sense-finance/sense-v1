--- conflicted
+++ resolved
@@ -92,10 +92,6 @@
         assertTrue(address(adapter) != address(0));
         assertEq(CAdapter(adapter).target(), address(cDAI));
         assertEq(CAdapter(adapter).divider(), address(divider));
-<<<<<<< HEAD
-        assertEq(CAdapter(adapter).delta(), DELTA);
-=======
->>>>>>> 801d37de
         assertEq(CAdapter(adapter).name(), "Compound Dai Adapter");
         assertEq(CAdapter(adapter).symbol(), "cDAI-adapter");
 
