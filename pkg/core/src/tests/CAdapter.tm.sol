--- conflicted
+++ resolved
@@ -52,20 +52,14 @@
             address(divider),
             Assets.cDAI,
             Assets.RARI_ORACLE,
-<<<<<<< HEAD
-            DELTA,
-=======
->>>>>>> 801d37de
             ISSUANCE_FEE,
             Assets.DAI,
             STAKE_SIZE,
             MIN_MATURITY,
             MAX_MATURITY,
             0,
-<<<<<<< HEAD
-=======
-            0,
->>>>>>> 801d37de
+            0,
+            7,
             Assets.COMP
         ); // Compound adapter
 
@@ -73,20 +67,14 @@
             address(divider),
             Assets.cETH,
             Assets.RARI_ORACLE,
-<<<<<<< HEAD
-            DELTA,
-=======
->>>>>>> 801d37de
             ISSUANCE_FEE,
             Assets.DAI,
             STAKE_SIZE,
             MIN_MATURITY,
             MAX_MATURITY,
             0,
-<<<<<<< HEAD
-=======
-            0,
->>>>>>> 801d37de
+            0,
+            7,
             Assets.COMP
         ); // Compound adapter
 
@@ -95,20 +83,14 @@
             address(divider),
             Assets.cUSDC,
             Assets.RARI_ORACLE,
-<<<<<<< HEAD
-            DELTA,
-=======
->>>>>>> 801d37de
             ISSUANCE_FEE,
             Assets.DAI,
             STAKE_SIZE,
             MIN_MATURITY,
             MAX_MATURITY,
             0,
-<<<<<<< HEAD
-=======
-            0,
->>>>>>> 801d37de
+            0,
+            7,
             Assets.COMP
         ); // Compound adapter
     }
