// SPDX-License-Identifier: UNLICENSED
pragma solidity 0.8.11;

import { TestHelper } from "./test-helpers/TestHelper.sol";
import { MockAdapter } from "./test-helpers/mocks/MockAdapter.sol";
import { MockFactory } from "./test-helpers/mocks/MockFactory.sol";
import { MockToken } from "./test-helpers/mocks/MockToken.sol";
import { MockTarget } from "./test-helpers/mocks/MockTarget.sol";
import { IAdapter } from "./test-helpers/interfaces/IAdapter.sol";
import { DateTimeFull } from "./test-helpers/DateTimeFull.sol";
import { BaseAdapter } from "../adapters/BaseAdapter.sol";
import { BaseFactory } from "../adapters/BaseFactory.sol";
import { Errors } from "@sense-finance/v1-utils/src/libs/Errors.sol";

contract Factories is TestHelper {
    function testDeployFactory() public {
        BaseFactory.FactoryParams memory factoryParams = BaseFactory.FactoryParams({
            stake: address(stake),
            oracle: ORACLE,
            ifee: ISSUANCE_FEE,
            stakeSize: STAKE_SIZE,
            minm: MIN_MATURITY,
            maxm: MAX_MATURITY,
            mode: MODE,
            tilt: 0
        });
        MockFactory someFactory = new MockFactory(address(divider), factoryParams, address(reward));

        assertTrue(address(someFactory) != address(0));
        assertEq(MockFactory(someFactory).divider(), address(divider));
        (
            address oracle,
            uint256 ifee,
            address stake,
            uint256 stakeSize,
            uint256 minm,
            uint256 maxm,
            uint8 mode,
            uint128 tilt
        ) = MockFactory(someFactory).factoryParams();
        assertEq(oracle, ORACLE);
        assertEq(stake, address(stake));
        assertEq(ifee, ISSUANCE_FEE);
        assertEq(stakeSize, STAKE_SIZE);
        assertEq(minm, MIN_MATURITY);
        assertEq(maxm, MAX_MATURITY);
        assertEq(mode, MODE);
        assertEq(tilt, 0);
    }

    function testDeployAdapter() public {
        MockToken someReward = new MockToken("Some Reward", "SR", 18);
        MockToken someTarget = new MockToken("Some Target", "ST", 18);
        MockFactory someFactory = createFactory(address(someTarget), address(someReward));
        address adapter = someFactory.deployAdapter(address(someTarget));
        assertTrue(adapter != address(0));
        assertEq(IAdapter(adapter).divider(), address(divider));
        assertEq(IAdapter(adapter).target(), address(someTarget));
<<<<<<< HEAD
        assertEq(IAdapter(adapter).delta(), DELTA);
=======
>>>>>>> 801d37de
        assertEq(IAdapter(adapter).name(), "Some Target Adapter");
        assertEq(IAdapter(adapter).symbol(), "ST-adapter");
        assertEq(IAdapter(adapter).stake(), address(stake));
        assertEq(IAdapter(adapter).ifee(), ISSUANCE_FEE);
        assertEq(IAdapter(adapter).stakeSize(), STAKE_SIZE);
        assertEq(IAdapter(adapter).minm(), MIN_MATURITY);
        assertEq(IAdapter(adapter).maxm(), MAX_MATURITY);
        assertEq(IAdapter(adapter).oracle(), ORACLE);
        assertEq(IAdapter(adapter).mode(), MODE);
        uint256 scale = IAdapter(adapter).scale();
        assertEq(scale, 1e18);
    }

    function testDeployAdapterAndinitializeSeries() public {
        MockToken someReward = new MockToken("Some Reward", "SR", 18);
        MockToken someUnderlying = new MockToken("Some Underlying", "SU", 18);
        MockTarget someTarget = new MockTarget(address(someUnderlying), "Some Target", "ST", 18);
        MockFactory someFactory = createFactory(address(someTarget), address(someReward));
        address f = periphery.onboardAdapter(address(someFactory), address(someTarget));
        assertTrue(f != address(0));
        uint256 scale = IAdapter(f).scale();
        assertEq(scale, 1e18);
        hevm.warp(block.timestamp + 1 days);
        uint48 maturity = uint48(DateTimeFull.timestampFromDateTime(2021, 10, 1, 0, 0, 0));
        (address zero, address claim) = alice.doSponsorSeries(f, maturity);
        assertTrue(zero != address(0));
        assertTrue(claim != address(0));
    }

    function testCantDeployAdapterIfTargetIsNotSupported() public {
        MockToken newTarget = new MockToken("Not Supported", "NS", 18);
        try factory.deployAdapter(address(newTarget)) {
            fail();
        } catch Error(string memory error) {
            assertEq(error, Errors.NotSupported);
        }
    }

    function testCantDeployAdapterIfTargetIsNotSupportedOnSpecificAdapter() public {
        MockToken someReward = new MockToken("Some Reward", "SR", 18);
        MockToken someTarget = new MockToken("Some Target", "ST", 18);
        MockFactory someFactory = createFactory(address(someTarget), address(someReward));
        try factory.deployAdapter(address(someTarget)) {
            fail();
        } catch Error(string memory error) {
            assertEq(error, Errors.NotSupported);
        }
        someFactory.deployAdapter(address(someTarget));
    }

<<<<<<< HEAD
    function testCantDeployAdapterIfAlreadyExists() public {
        try factory.deployAdapter(address(target)) {
            fail();
        } catch Error(string memory error) {
            assertEq(error, Errors.AdapterExists);
        }
=======
    function testFailDeployAdapterIfAlreadyExists() public {
        factory.deployAdapter(address(target));
>>>>>>> 801d37de
    }
}<|MERGE_RESOLUTION|>--- conflicted
+++ resolved
@@ -56,10 +56,6 @@
         assertTrue(adapter != address(0));
         assertEq(IAdapter(adapter).divider(), address(divider));
         assertEq(IAdapter(adapter).target(), address(someTarget));
-<<<<<<< HEAD
-        assertEq(IAdapter(adapter).delta(), DELTA);
-=======
->>>>>>> 801d37de
         assertEq(IAdapter(adapter).name(), "Some Target Adapter");
         assertEq(IAdapter(adapter).symbol(), "ST-adapter");
         assertEq(IAdapter(adapter).stake(), address(stake));
@@ -110,16 +106,7 @@
         someFactory.deployAdapter(address(someTarget));
     }
 
-<<<<<<< HEAD
-    function testCantDeployAdapterIfAlreadyExists() public {
-        try factory.deployAdapter(address(target)) {
-            fail();
-        } catch Error(string memory error) {
-            assertEq(error, Errors.AdapterExists);
-        }
-=======
     function testFailDeployAdapterIfAlreadyExists() public {
         factory.deployAdapter(address(target));
->>>>>>> 801d37de
     }
 }