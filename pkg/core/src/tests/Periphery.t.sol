// SPDX-License-Identifier: UNLICENSED
pragma solidity ^0.8.6;

import { FixedMath } from "../external/FixedMath.sol";
import { Periphery } from "../Periphery.sol";
import { Token } from "../tokens/Token.sol";
import { PoolManager } from "@sense-finance/v1-fuse/src/PoolManager.sol";
import { BaseAdapter } from "../adapters/BaseAdapter.sol";
import { TestHelper } from "./test-helpers/TestHelper.sol";
import { MockToken } from "./test-helpers/mocks/MockToken.sol";
import { MockTarget } from "./test-helpers/mocks/MockTarget.sol";
import { MockAdapter } from "./test-helpers/mocks/MockAdapter.sol";
import { MockPoolManager } from "./test-helpers/mocks/MockPoolManager.sol";
import { ERC20 } from "@rari-capital/solmate/src/erc20/ERC20.sol";

contract PeripheryTest is TestHelper {
    using FixedMath for uint256;

    function testDeployPeriphery() public {
        MockPoolManager poolManager = new MockPoolManager();
        address spaceFactory = address(2);
        address balancerVault = address(3);
        Periphery somePeriphery = new Periphery(address(divider), address(poolManager), spaceFactory, balancerVault);
        assertTrue(address(somePeriphery) != address(0));
        assertEq(address(Periphery(somePeriphery).divider()), address(divider));
        assertEq(address(Periphery(somePeriphery).poolManager()), address(poolManager));
        assertEq(address(Periphery(somePeriphery).spaceFactory()), address(spaceFactory));
        assertEq(address(Periphery(somePeriphery).balancerVault()), address(balancerVault));
    }

    function testSponsorSeries() public {
        uint48 maturity = getValidMaturity(2021, 10);
        (address zero, address claim) = sponsorSampleSeries(address(alice), maturity);

        // check zeros and claim deployed
        assertTrue(zero != address(0));
        assertTrue(claim != address(0));

        // check Balancer pool deployed
        assertTrue(address(spaceFactory.pool()) != address(0));

        // check zeros and claims onboarded on PoolManager (Fuse)
        assertTrue(poolManager.sStatus(address(adapter), maturity) == PoolManager.SeriesStatus.QUEUED);
    }

    function testSponsorSeriesWhenUnverifiedAdapter() public {
        divider.setPermissionless(true);
        MockAdapter adapter = new MockAdapter();
        BaseAdapter.AdapterParams memory adapterParams = BaseAdapter.AdapterParams({
            target: address(target),
            stake: address(stake),
            oracle: ORACLE,
            delta: DELTA,
            ifee: 1e18,
            stakeSize: STAKE_SIZE,
            minm: MIN_MATURITY,
            maxm: MAX_MATURITY,
            mode: MODE
        });
        adapter.initialize(address(divider), adapterParams, address(reward));
        divider.addAdapter(address(adapter));

        uint48 maturity = getValidMaturity(2021, 10);
        (address zero, address claim) = alice.doSponsorSeries(address(adapter), maturity);

        // check zeros and claim deployed
        assertTrue(zero != address(0));
        assertTrue(claim != address(0));

        // check Balancer pool is NOT deployed
        assertTrue(address(spaceFactory.pool()) == address(0));

        // check zeros and claims NOT onboarded on PoolManager (Fuse)
        assertTrue(poolManager.sStatus(address(adapter), maturity) == PoolManager.SeriesStatus.NONE);
    }

    function testOnboardAdapter() public {
        // add a new target to the factory supported targets
        MockToken underlying = new MockToken("New Underlying", "NT", 18);
        MockToken newTarget = new MockTarget(address(underlying), "New Target", "NT", 18);
        factory.addTarget(address(newTarget), true);

        // onboard target
        periphery.onboardAdapter(address(factory), address(newTarget));
        assertTrue(poolManager.tInits(address(target)));
    }

    /* ========== swap tests ========== */

    function testSwapTargetForZeros() public {
        uint256 tBal = 100e18;
        uint48 maturity = getValidMaturity(2021, 10);
        (address zero, address claim) = sponsorSampleSeries(address(alice), maturity);

        // add liquidity to mockBalancerVault
        addLiquidityToBalancerVault(maturity, 1000e18);

        uint256 cBalBefore = ERC20(claim).balanceOf(address(alice));
        uint256 zBalBefore = ERC20(zero).balanceOf(address(alice));

        // unwrap target into underlying
        (, uint256 lvalue) = adapter.lscale();
        uint256 uBal = tBal.fmul(lvalue, 10**target.decimals());

        // calculate underlying swapped to zeros
        uint256 zBal = uBal.fdiv(balancerVault.EXCHANGE_RATE(), 10**target.decimals());

        alice.doSwapTargetForZeros(address(adapter), maturity, tBal, 0);

        assertEq(cBalBefore, ERC20(claim).balanceOf(address(alice)));
        assertEq(zBalBefore + zBal, ERC20(zero).balanceOf(address(alice)));
    }

    function testSwapUnderlyingForZeros() public {
        uint256 tBal = 100e18;
        uint48 maturity = getValidMaturity(2021, 10);
        (address zero, address claim) = sponsorSampleSeries(address(alice), maturity);
        (, uint256 lvalue) = adapter.lscale();

        // unwrap target into underlying
        uint256 uBal = tBal.fmul(lvalue, 10**target.decimals());

        // add liquidity to mockBalancerVault
        addLiquidityToBalancerVault(maturity, 1000e18);

        uint256 cBalBefore = ERC20(claim).balanceOf(address(alice));
        uint256 zBalBefore = ERC20(zero).balanceOf(address(alice));

        // calculate underlying swapped to zeros
        uint256 zBal = uBal.fdiv(balancerVault.EXCHANGE_RATE(), 10**target.decimals());

        alice.doSwapUnderlyingForZeros(address(adapter), maturity, uBal, 0);

        assertEq(cBalBefore, ERC20(claim).balanceOf(address(alice)));
        assertEq(zBalBefore + zBal, ERC20(zero).balanceOf(address(alice)));
    }

    function testSwapTargetForClaims() public {
        uint256 tBal = 100e18;
        uint48 maturity = getValidMaturity(2021, 10);
        (address zero, address claim) = sponsorSampleSeries(address(alice), maturity);
        (, uint256 lscale) = adapter.lscale();
        uint256 tBase = 10**target.decimals();

        // add liquidity to mockBalancerVault
        target.mint(address(adapter), 100000e18);
        addLiquidityToBalancerVault(maturity, 1000e18);

        uint256 cBalBefore = ERC20(claim).balanceOf(address(alice));
        uint256 zBalBefore = ERC20(zero).balanceOf(address(alice));

        // calculate issuance fee in corresponding base
        uint256 fee = (adapter.getIssuanceFee() / convertBase(target.decimals())).fmul(tBal, tBase);
        uint256 claimsAmount = (tBal - fee).fmul(lscale, FixedMath.WAD);
        bob.doSwapTargetForClaims(address(adapter), maturity, tBal);

        assertEq(cBalBefore + claimsAmount, ERC20(claim).balanceOf(address(bob)));
        assertEq(zBalBefore, ERC20(zero).balanceOf(address(alice)));
    }

    function testSwapUnderlyingForClaims() public {
        uint256 tBal = 100e18;
        uint48 maturity = getValidMaturity(2021, 10);
        (address zero, address claim) = sponsorSampleSeries(address(alice), maturity);
        (, uint256 lscale) = adapter.lscale();
        uint256 tBase = 10**target.decimals();

        // unwrap target into underlying
        uint256 uBal = tBal.fmul(lscale, FixedMath.WAD);

        // add liquidity to mockBalancerVault
        target.mint(address(adapter), 100000e18);
        addLiquidityToBalancerVault(maturity, 1000e18);

        uint256 cBalBefore = ERC20(claim).balanceOf(address(alice));
        uint256 zBalBefore = ERC20(zero).balanceOf(address(alice));

        // calculate issuance fee in corresponding base
        uint256 fee = (adapter.getIssuanceFee() / convertBase(target.decimals())).fmul(tBal, tBase);
        uint256 claimsAmount = (tBal - fee).fmul(lscale, FixedMath.WAD);
        bob.doSwapUnderlyingForClaims(address(adapter), maturity, uBal);

        assertEq(cBalBefore + claimsAmount, ERC20(claim).balanceOf(address(bob)));
        assertEq(zBalBefore, ERC20(zero).balanceOf(address(alice)));
    }

    function testSwapZerosForTarget() public {
        uint256 tBal = 100e18;
        uint48 maturity = getValidMaturity(2021, 10);

        (address zero, ) = sponsorSampleSeries(address(alice), maturity);

        // add liquidity to mockBalancerVault
        addLiquidityToBalancerVault(maturity, 1000e18);

        alice.doIssue(address(adapter), maturity, tBal);

        uint256 tBalBefore = ERC20(adapter.getTarget()).balanceOf(address(alice));
        uint256 zBalBefore = ERC20(zero).balanceOf(address(alice));

        // calculate zeros swapped to underlying
        uint256 rate = balancerVault.EXCHANGE_RATE();
        uint256 uBal = zBalBefore.fmul(rate, 10**target.decimals());

        // wrap underlying into target
        (, uint256 lvalue) = adapter.lscale();
        uint256 swapped = uBal.fdiv(lvalue, 10**target.decimals());

        alice.doApprove(zero, address(periphery), zBalBefore);
        alice.doSwapZerosForTarget(address(adapter), maturity, zBalBefore, 0);

        assertEq(tBalBefore + swapped, ERC20(target).balanceOf(address(alice)));
    }

    function testSwapZerosForUnderlying() public {
        uint256 tBal = 100e18;
        uint48 maturity = getValidMaturity(2021, 10);

        (address zero, ) = sponsorSampleSeries(address(alice), maturity);

        // add liquidity to mockBalancerVault
        addLiquidityToBalancerVault(maturity, 1000e18);

        alice.doIssue(address(adapter), maturity, tBal);

        uint256 uBalBefore = ERC20(adapter.underlying()).balanceOf(address(alice));
        uint256 zBalBefore = ERC20(zero).balanceOf(address(alice));

        // calculate zeros swapped to underlying
        uint256 rate = balancerVault.EXCHANGE_RATE();
        uint256 uBal = zBalBefore.fmul(rate, 10**target.decimals());

        alice.doApprove(zero, address(periphery), zBalBefore);
        alice.doSwapZerosForUnderlying(address(adapter), maturity, zBalBefore, 0);

        assertEq(uBalBefore + uBal, ERC20(underlying).balanceOf(address(alice)));
    }

    function testSwapClaimsForTarget() public {
        uint256 tBal = 100e18;
        uint256 targetToBorrow = 8.55e19;
        uint48 maturity = getValidMaturity(2021, 10);
        (, address claim) = sponsorSampleSeries(address(alice), maturity);
        (, uint256 lscale) = adapter.lscale();

        // add liquidity to mockUniSwapRouter
        addLiquidityToBalancerVault(maturity, 1000e18);

        bob.doIssue(address(adapter), maturity, tBal);

        uint256 tBalBefore = ERC20(target).balanceOf(address(bob));
        uint256 cBalBefore = ERC20(claim).balanceOf(address(bob));

        // swap underlying for Zeros on Yieldspace pool
        uint256 zSwapped = targetToBorrow.fdiv(balancerVault.EXCHANGE_RATE(), FixedMath.WAD);

        // combine zeros and claim
        uint256 tCombined = zSwapped.fdiv(lscale, FixedMath.WAD);
        uint256 remainingClaimsInTarget = tCombined - targetToBorrow;

        bob.doApprove(claim, address(periphery), cBalBefore);
        bob.doSwapClaimsForTarget(address(adapter), maturity, cBalBefore);

        assertEq(tBalBefore + remainingClaimsInTarget, ERC20(target).balanceOf(address(bob)));
    }

    //    function testSwapClaimsForTargetWithGap() public {
    //        uint256 tBal = 100e18;
    //        uint256 maturity = getValidMaturity(2021, 10);
    //
    //        (address zero, address claim) = sponsorSampleSeries(address(alice), maturity);
    //
    //        // add liquidity to mockUniSwapRouter
    //        addLiquidityToBalancerVault(maturity, 1000e18);
    //
    //        alice.doIssue(address(adapter), maturity, tBal);
    //        hevm.warp(block.timestamp + 5 days);
    //
    //        bob.doIssue(address(adapter), maturity, tBal);
    //
    //        uint256 tBalBefore = ERC20(adapter.target()).balanceOf(address(bob));
    //        uint256 cBalBefore = ERC20(claim).balanceOf(address(bob));
    //
    //        // calculate claims to be converted to gclaims
    //        address gclaim = address(periphery.gClaimManager().gclaims(claim));
    //        uint256 rate = periphery.price(zero, gclaim);
    //        uint256 claimsToConvert =
    //          cBalBefore.fdiv(rate + 1 * 10**ERC20(zero).decimals(), 10**ERC20(claim).decimals());
    //
    //        // calculate gclaims swapped to zeros
    //        uint256 swapped = claimsToConvert.fmul(uniSwapRouter.EXCHANGE_RATE(), 10**ERC20(zero).decimals());
    //
    //        // calculate target to receive after combining
    //        uint256 lscale = divider.lscales(address(adapter), maturity, address(bob));
    //        uint256 tCombined = swapped.fdiv(lscale, 10**ERC20(claim).decimals());
    //
    //        // calculate excess
    //        uint256 excess = periphery.gClaimManager().excess(address(adapter), maturity, claimsToConvert);
    //
    //        bob.doApprove(claim, address(periphery), cBalBefore);
    //        bob.doSwapClaimsForTarget(address(adapter), maturity, cBalBefore, 0);
    //
    //        assertEq(tBalBefore + tCombined - excess, ERC20(target).balanceOf(address(bob)));
    //    }

    /* ========== liquidity tests ========== */
    function testAddLiquidityAndSellClaims() public {
        uint256 tBal = 100e18;
        uint256 targetToBorrow = 40.5e18;
        uint48 maturity = getValidMaturity(2021, 10);
        uint256 tBase = 10**target.decimals();
        (, address claim) = sponsorSampleSeries(address(alice), maturity);
        (, uint256 lscale) = adapter.lscale();

        // add liquidity to mock Space pool
        addLiquidityToBalancerVault(maturity, 1000e18);

        uint256 lpBalBefore = ERC20(balancerVault.yieldSpacePool()).balanceOf(address(bob));
        uint256 tBalBefore = ERC20(adapter.getTarget()).balanceOf(address(bob));

        // calculate target to borrow
        uint256 remainingClaimsInTarget;
        {
            // swap Target for Zeros on Yieldspace pool
            uint256 zSwapped = targetToBorrow.fdiv(balancerVault.EXCHANGE_RATE(), tBase);

            // combine zeros and claim
<<<<<<< HEAD
            uint256 tCombined = zSwapped.fdiv(lscale, FixedMath.WAD);
            remainingClaimsInTarget = tCombined - TARGET_TO_BORROW;
=======
            uint256 tCombined = zSwapped.fdiv(lscale, 10**ERC20(claim).decimals());
            remainingClaimsInTarget = tCombined - targetToBorrow;
>>>>>>> e56476c2
        }

        (uint256 targetBal, uint256 claimBal, uint256 lpShares) = bob.doAddLiquidityFromTarget(
            address(adapter),
            maturity,
            tBal,
            0
        );

        uint256 tBalAfter = ERC20(adapter.getTarget()).balanceOf(address(bob));
        uint256 lpBalAfter = ERC20(balancerVault.yieldSpacePool()).balanceOf(address(bob));

        assertTrue(targetBal > 0);
        assertTrue(claimBal > 0);
        assertEq(lpShares, lpBalAfter - lpBalBefore);
        assertClose(tBalBefore - tBal + remainingClaimsInTarget, tBalAfter, 10);
        assertEq(lpBalBefore + 100e18, lpBalAfter);
    }

    function testAddLiquidityAndHoldClaims() public {
        uint256 tBal = 100e18;
        uint48 maturity = getValidMaturity(2021, 10);
        uint256 tBase = 10**target.decimals();
        (address zero, address claim) = sponsorSampleSeries(address(alice), maturity);

        // add liquidity to mockUniSwapRouter
        addLiquidityToBalancerVault(maturity, 1000e18);

        uint256 lpBalBefore = ERC20(balancerVault.yieldSpacePool()).balanceOf(address(bob));
        uint256 tBalBefore = ERC20(adapter.getTarget()).balanceOf(address(bob));
        uint256 cBalBefore = ERC20(claim).balanceOf(address(bob));

        // calculate amount to be issued
        uint256 toBeIssued;
        {
            // calculate claims to be issued
            (, uint256[] memory balances, ) = balancerVault.getPoolTokens(0);
            uint256 scale = 1e18;
            uint256 proportionalTarget = tBal.fmul(
                balances[1].fdiv(scale.fmul(balances[0], tBase) + balances[1], FixedMath.WAD),
                tBase
            ); // ABDK formula
            (, uint256 lscale) = adapter.lscale();
            uint256 fee = convertToBase(adapter.getIssuanceFee(), target.decimals()).fmul(proportionalTarget, tBase);
            toBeIssued = (proportionalTarget - fee).fmul(lscale, FixedMath.WAD);
        }

        {
            (uint256 targetBal, uint256 claimBal, uint256 lpShares) = bob.doAddLiquidityFromTarget(
                address(adapter),
                maturity,
                tBal,
                1
            );

            assertEq(targetBal, 0);
            assertTrue(claimBal > 0);
            assertEq(lpShares, ERC20(balancerVault.yieldSpacePool()).balanceOf(address(bob)) - lpBalBefore);

            assertEq(tBalBefore - tBal, ERC20(adapter.getTarget()).balanceOf(address(bob)));
            assertEq(lpBalBefore + 100e18, ERC20(balancerVault.yieldSpacePool()).balanceOf(address(bob)));
            assertEq(cBalBefore + toBeIssued, ERC20(claim).balanceOf(address(bob)));
        }
    }

    function testRemoveLiquidityBeforeMaturity() public {
        uint256 tBal = 100e18;
        uint48 maturity = getValidMaturity(2021, 10);
        uint256 tBase = 10**target.decimals();
        (address zero, ) = sponsorSampleSeries(address(alice), maturity);
        (, uint256 lscale) = adapter.lscale();
        uint256[] memory minAmountsOut = new uint256[](2);

        // add liquidity to mockUniSwapRouter
        addLiquidityToBalancerVault(maturity, 1000e18);

        {
            // calculate zeros to be issued when adding liquidity
            (, uint256[] memory balances, ) = balancerVault.getPoolTokens(0);
            uint256 proportionalTarget = tBal * (balances[1] / (1e18 * balances[0] + balances[1])); // ABDK formula
            uint256 fee = convertToBase(adapter.getIssuanceFee(), target.decimals()).fmul(proportionalTarget, tBase);
            uint256 toBeIssued = (proportionalTarget - fee).fmul(lscale, FixedMath.WAD);

            // prepare minAmountsOut for removing liquidity
            minAmountsOut[0] = (tBal - proportionalTarget).fmul(lscale, FixedMath.WAD); // underlying amount
            minAmountsOut[1] = toBeIssued; // zeros to be issued
        }

        bob.doAddLiquidityFromTarget(address(adapter), maturity, tBal, 1);

        uint256 tBalBefore = ERC20(adapter.getTarget()).balanceOf(address(bob));

        // calculate liquidity added
        {
            // minAmountsOut to target
            uint256 uBal = minAmountsOut[1].fmul(balancerVault.EXCHANGE_RATE(), 10**target.decimals()); // zero to underlying
            tBal = (minAmountsOut[0] + uBal).fdiv(lscale, FixedMath.WAD); // (zeros (in underlying) + underlying) to target
        }

        uint256 lpBal = ERC20(balancerVault.yieldSpacePool()).balanceOf(address(bob));

        bob.doApprove(address(balancerVault.yieldSpacePool()), address(periphery), lpBal);
        uint256 targetBal = bob.doRemoveLiquidityToTarget(address(adapter), maturity, lpBal, minAmountsOut, 0);

        uint256 tBalAfter = ERC20(adapter.getTarget()).balanceOf(address(bob));
        uint256 lpBalAfter = ERC20(balancerVault.yieldSpacePool()).balanceOf(address(bob));

        assertEq(targetBal, tBalAfter - tBalBefore);
        assertEq(tBalBefore + tBal, tBalAfter);
        assertEq(lpBalAfter, 0);
    }

    function testRemoveLiquidityOnMaturity() public {
        uint256 tBal = 100e18;
        uint48 maturity = getValidMaturity(2021, 10);
        uint256 tBase = 10**target.decimals();
        (address zero, ) = sponsorSampleSeries(address(alice), maturity);
        (, uint256 lscale) = adapter.lscale();
        uint256[] memory minAmountsOut = new uint256[](2);

        // add liquidity to mockUniSwapRouter
        addLiquidityToBalancerVault(maturity, 1000e18);

        {
            // calculate zeros to be issued when adding liquidity
            (, uint256[] memory balances, ) = balancerVault.getPoolTokens(0);
            uint256 proportionalTarget = tBal * (balances[1] / (1e18 * balances[0] + balances[1])); // ABDK formula
            uint256 fee = convertToBase(adapter.getIssuanceFee(), target.decimals()).fmul(proportionalTarget, tBase);
            uint256 toBeIssued = (proportionalTarget - fee).fmul(lscale, FixedMath.WAD);

            // prepare minAmountsOut for removing liquidity
            minAmountsOut[0] = (tBal - proportionalTarget).fmul(lscale, FixedMath.WAD); // underlying amount
            minAmountsOut[1] = toBeIssued; // zeros to be issued
        }

        bob.doAddLiquidityFromTarget(address(adapter), maturity, tBal, 1);
        // settle series
        hevm.warp(maturity);
        alice.doSettleSeries(address(adapter), maturity);
        (, lscale) = adapter.lscale();

        uint256 tBalBefore = ERC20(adapter.getTarget()).balanceOf(address(bob));
<<<<<<< HEAD

        // convert liquidity added to target (which would be the liquidity withdrawn)
        {
            (, , , , , , uint256 mscale, , uint256 tilt) = divider.series(address(adapter), maturity);
            // minAmountsOut to target
            tBal = (minAmountsOut[1] * (FixedMath.WAD - tilt)) / mscale; // redeem zeros (target)
            tBal += minAmountsOut[0].fdiv(lscale, FixedMath.WAD); // zeros redeemed (in target) + underlying to target
        }

=======
>>>>>>> e56476c2
        uint256 lpBal = ERC20(balancerVault.yieldSpacePool()).balanceOf(address(bob));

        bob.doApprove(address(balancerVault.yieldSpacePool()), address(periphery), lpBal);
        uint256 targetBal = bob.doRemoveLiquidityToTarget(address(adapter), maturity, lpBal, minAmountsOut, 0);

        uint256 tBalAfter = ERC20(adapter.getTarget()).balanceOf(address(bob));
        uint256 lpBalAfter = ERC20(balancerVault.yieldSpacePool()).balanceOf(address(bob));

        assertEq(targetBal, tBalAfter - tBalBefore);
        assertClose(tBalBefore + tBal, tBalAfter);
        assertEq(lpBalAfter, 0);
    }

    function testMigrateLiquidity() public {
        // TODO!
    }

    function testQuotePrice() public {
        // TODO!
    }
}<|MERGE_RESOLUTION|>--- conflicted
+++ resolved
@@ -325,13 +325,8 @@
             uint256 zSwapped = targetToBorrow.fdiv(balancerVault.EXCHANGE_RATE(), tBase);
 
             // combine zeros and claim
-<<<<<<< HEAD
             uint256 tCombined = zSwapped.fdiv(lscale, FixedMath.WAD);
-            remainingClaimsInTarget = tCombined - TARGET_TO_BORROW;
-=======
-            uint256 tCombined = zSwapped.fdiv(lscale, 10**ERC20(claim).decimals());
             remainingClaimsInTarget = tCombined - targetToBorrow;
->>>>>>> e56476c2
         }
 
         (uint256 targetBal, uint256 claimBal, uint256 lpShares) = bob.doAddLiquidityFromTarget(
@@ -474,18 +469,6 @@
         (, lscale) = adapter.lscale();
 
         uint256 tBalBefore = ERC20(adapter.getTarget()).balanceOf(address(bob));
-<<<<<<< HEAD
-
-        // convert liquidity added to target (which would be the liquidity withdrawn)
-        {
-            (, , , , , , uint256 mscale, , uint256 tilt) = divider.series(address(adapter), maturity);
-            // minAmountsOut to target
-            tBal = (minAmountsOut[1] * (FixedMath.WAD - tilt)) / mscale; // redeem zeros (target)
-            tBal += minAmountsOut[0].fdiv(lscale, FixedMath.WAD); // zeros redeemed (in target) + underlying to target
-        }
-
-=======
->>>>>>> e56476c2
         uint256 lpBal = ERC20(balancerVault.yieldSpacePool()).balanceOf(address(bob));
 
         bob.doApprove(address(balancerVault.yieldSpacePool()), address(periphery), lpBal);
