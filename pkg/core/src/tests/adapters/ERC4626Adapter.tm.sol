// SPDX-License-Identifier: AGPL-3.0-only
pragma solidity 0.8.15;

import "forge-std/Test.sol";

import { ERC20 } from "solmate/tokens/ERC20.sol";
import { ERC4626 } from "solmate/mixins/ERC4626.sol";

import { FixedMath } from "../../external/FixedMath.sol";
import { BaseAdapter } from "../../adapters/abstract/BaseAdapter.sol";
import { ERC4626Adapter } from "../../adapters/abstract/erc4626/ERC4626Adapter.sol";
import { IPriceFeed } from "../../adapters/abstract/IPriceFeed.sol";
import { MasterPriceOracle } from "../../adapters/implementations/oracles/MasterPriceOracle.sol";
import { Periphery } from "../../Periphery.sol";

import { AddressBook } from "@sense-finance/v1-utils/addresses/AddressBook.sol";
import { MockOracle } from "../test-helpers/mocks/fuse/MockOracle.sol";
import { MockToken } from "../test-helpers/mocks/MockToken.sol";
import { Constants } from "../test-helpers/Constants.sol";
import { ForkTest } from "@sense-finance/v1-core/tests/test-helpers/ForkTest.sol";
import { Strings } from "@openzeppelin/contracts/utils/Strings.sol";

interface Token {
    // IMUSD
    function depositInterest(uint256 _amount) external;

    // sanFRAX
    function stableMaster() external returns (address);

    // sanFRAX_Wrapper
    function sanToken() external returns (address);

    // sanFrax_Gauge
    function deposit(uint256 _amount) external;

    // stableMaster
    function deposit(
        uint256 amount,
        address user,
        address poolManager
    ) external;

    function mint(
        uint256 amount,
        address user,
        address poolManager,
        uint256 minStableAmount
    ) external;
}

interface IDLE {
    function idleToken() external returns (address);

    function mintIdleToken(
        uint256 _amount,
        bool,
        address _referral
    ) external returns (uint256 mintedTokens);

    function getAllAvailableTokens() external returns (address[] memory);
}

interface IAuraAdapterTestHelper {
    function increaseScale(uint64 swapSize) external;
}

interface ISturdyLendingPool {
    function deposit(
        address asset,
        uint256 amount,
        address onBehalfOf,
        uint16 referralCode
    ) external;
}

/// Mainnet tests
/// @dev reads from ENV the target address or defaults to imUSD 4626 token if none
/// @dev reads from ENV an address of a user with underlying balance. This is used in case tha
/// the `deal()` fails at finding the storage slot for the vault.
contract ERC4626Adapters is ForkTest {
    using FixedMath for uint256;

    ERC20 public underlying;
    ERC4626 public target;
    ERC4626Adapter public erc4626Adapter;
    address public userWithAssets; // address of a user with underlying balance
    uint256 public delta = 1;
    uint256 public deltaPercentage = 1; // e.g 0.001e18 = 0.1%
    uint256 public minAmount;

    function setUp() public virtual {
        // default env alues
        _setUp(true);
    }

    function _setUp(bool _fork) internal virtual {
        if (_fork) fork();

        try vm.envAddress("ERC4626_ADDRESS") returns (address _target) {
            target = ERC4626(_target);
        } catch {
            target = ERC4626(AddressBook.IMUSD);
        }
        console.log("Running tests for token: ", target.symbol());
        underlying = ERC20(target.asset());

        // set `userWithAssets` if exists
        try vm.envAddress("USER_WITH_ASSETS") returns (address _userWithAssets) {
            userWithAssets = _userWithAssets;
        } catch {}
        console.log("User with assets is: ", userWithAssets);

        // set `delta` if exists
        try vm.envUint("DELTA") returns (uint256 _delta) {
            delta = _delta;
        } catch {}
        console.log("Delta is: ", delta);
<<<<<<< HEAD
=======

        // set `deltaPercentage` if exists
        try vm.envUint("DELTA_PERCENTAGE") returns (uint256 _deltaPercentage) {
            deltaPercentage = _deltaPercentage;
        } catch {}
        console.log("Delta percentage is: ", deltaPercentage);

        // set `minAmount` if exists
        try vm.envUint("MIN_AMOUNT") returns (uint256 _minAmount) {
            minAmount = _minAmount;
        } catch {}
        console.log("Min amount is: ", minAmount);
>>>>>>> a90d0db3

        if (address(underlying) == AddressBook.MUSD) {
            // Add Rari mStable oracle to Sense Oracle
            address[] memory underlyings = new address[](1);
            underlyings[0] = address(underlying);

            address[] memory oracles = new address[](1);
            oracles[0] = AddressBook.RARI_MSTABLE_ORACLE;
            vm.prank(AddressBook.SENSE_MULTISIG);
            MasterPriceOracle(AddressBook.SENSE_MASTER_ORACLE).add(underlyings, oracles);
        }

        if (address(underlying) == AddressBook.ws2USDC) {
            // Deposit some underlying if totalSupply is 0
            if (target.totalSupply() == 0) {
                address user = address(0xfede);
                deal(address(underlying), user, 1 * 10**underlying.decimals());
                vm.startPrank(user);
                underlying.approve(address(target), 1 * 10**underlying.decimals());
                target.deposit(1 * 10**underlying.decimals(), user);
                vm.stopPrank();
            }
        }

        // Add some balance of underlying to this contract
        deal(address(underlying), address(this), 10 * 10**underlying.decimals());

        BaseAdapter.AdapterParams memory adapterParams = BaseAdapter.AdapterParams({
            oracle: AddressBook.SENSE_MASTER_ORACLE,
            stake: AddressBook.WETH,
            stakeSize: Constants.DEFAULT_STAKE_SIZE,
            minm: Constants.DEFAULT_MIN_MATURITY,
            maxm: Constants.DEFAULT_MAX_MATURITY,
            mode: Constants.DEFAULT_MODE,
            tilt: Constants.DEFAULT_TILT,
            level: Constants.DEFAULT_LEVEL
        });
        erc4626Adapter = new ERC4626Adapter(
            AddressBook.DIVIDER_1_2_0,
            address(target),
            AddressBook.SENSE_MULTISIG,
            Constants.DEFAULT_ISSUANCE_FEE,
            adapterParams
        ); // ERC-4626 adapter

        // Approvals
        target.approve(address(erc4626Adapter), type(uint256).max);
        underlying.approve(address(erc4626Adapter), type(uint256).max);

        // Onboard adapter
        vm.prank(AddressBook.SENSE_MULTISIG);
        Periphery(payable(AddressBook.PERIPHERY_1_4_0)).onboardAdapter(address(erc4626Adapter), true);
    }

    function testMainnetCantWrapMoreThanBalance() public virtual {
        uint256 balance = underlying.balanceOf(address(this));
        vm.expectRevert("TRANSFER_FROM_FAILED");
        if (address(underlying) == AddressBook.STETH) {
            // Lido's 1 wei corner case: https://docs.lido.fi/guides/steth-integration-guide#1-wei-corner-case
            erc4626Adapter.wrapUnderlying(balance + 2);
        } else {
            erc4626Adapter.wrapUnderlying(balance + 1);
        }
    }

    function testMainnetCantUnwrapMoreThanBalance() public virtual {
        uint256 wrappedTarget = erc4626Adapter.wrapUnderlying(underlying.balanceOf(address(this)));
        assertEq(wrappedTarget, target.balanceOf(address(this)));

        vm.expectRevert();
        erc4626Adapter.unwrapTarget(wrappedTarget + 1);
    }

    // Not all ERC4626 implementations enforce this and it's not enforced by the standard
    // function testMainnetWrapUnwrapZeroAmt() public virtual {
    //     vm.expectRevert();
    //     erc4626Adapter.wrapUnderlying(0);

    //     vm.expectRevert();
    //     erc4626Adapter.unwrapTarget(0);
    // }

    function testMainnetWrapUnwrap(uint256 wrapAmt) public virtual {
        vm.assume(wrapAmt >= minAmount);

        // Trigger a small deposit so if there's a pending yield it will collect and the exchange rate gets updated
        underlying.approve(address(target), 1e6);
        target.deposit(1e6, address(this));

        // Run a full wrap -> unwrap cycle

        // 1. Wrap
        uint256 prebal = underlying.balanceOf(address(this));
        wrapAmt = bound(wrapAmt, 1, prebal);
        uint256 targetPrebal = target.balanceOf(address(this));
        uint256 targetFromWrap = erc4626Adapter.wrapUnderlying(wrapAmt);
        assertGt(targetFromWrap, 0);

        assertApproxEqAbs(underlying.balanceOf(address(this)), prebal - wrapAmt, delta);
        assertApproxEqAbs(target.balanceOf(address(this)), targetPrebal + targetFromWrap, delta);

        // some protocols will revert if doing two actions on the same block (e.g deposit followed by withdraw)
        vm.roll(block.number + 1);

        // 2. unwrap
        erc4626Adapter.unwrapTarget(targetFromWrap);
        uint256 postbal = underlying.balanceOf(address(this));

        assertApproxEqAbs(prebal, postbal, prebal.fmul(deltaPercentage));
    }

    function testMainnetScale() public virtual {
        uint256 tDecimals = target.decimals();
        uint256 uDecimals = ERC20(target.asset()).decimals();
        // convert to assets and scale to 18 decimals
        uint256 scale = target.convertToAssets(10**tDecimals) * 10**(18 - uDecimals);
        assertEq(erc4626Adapter.scale(), scale);
    }

    /// @notice scale() and scaleStored() have the same implementation
    /// @dev given the fact that totalAssets() might be implemented differently by each protocol,
    /// you may need to implement a custom case for the token given on _increaseVaultYield() function
    function testScaleAndScaleStored() public virtual {
        // Sanity check: vault is already initialised and scale > 0
        uint256 scale = erc4626Adapter.scale();
        uint256 scaleStored = erc4626Adapter.scaleStored();
        assertGt(scale, 0);
        assertGt(scaleStored, 0);

        // 1. Vault mutates by +2e18 tokens (simulated yield returned from strategy)
        _increaseVaultYield(2 * 10**underlying.decimals());

        // 2. Check that the value per share is now higher
        assertGt(
            erc4626Adapter.scale(),
            scale,
            "you may need to implement a custom case for this token on _increaseVaultYield() function"
        );
        assertGt(
            erc4626Adapter.scaleStored(),
            scaleStored,
            "you may need to implement a custom case for this token on _increaseVaultYield() function"
        );
    }

    function testScaleIsExRate() public virtual {
        // 1. Deposit initial underlying tokens into the target and simulate yield returns
        uint256 underlyingBalance = underlying.balanceOf(address(this));
        underlying.approve(address(target), underlyingBalance / 2);
        target.deposit(underlyingBalance / 2, address(this));

        // some protocols will revert if doing two actions on the same block (e.g deposit followed by withdraw)
        vm.roll(block.number + 1);

        // 2. Check that an unwrapped amount reflects scale as an ex rate
        uint256 targetPrebal = target.balanceOf(address(this));
        // Sanity check
        assertGt(targetPrebal, 0);
        // Leave something in the target
        uint256 underlyingFromUnwrap = erc4626Adapter.unwrapTarget(targetPrebal / 2);
        uint256 scaleFactor = 10**(target.decimals() - underlying.decimals());
        uint256 uBal = (targetPrebal / 2).fmul(erc4626Adapter.scale()) / scaleFactor;
        assertApproxEqAbs(uBal, underlyingFromUnwrap, uBal.fmul(deltaPercentage));

        vm.roll(block.number + 1);

        // 3. Check that a wrapped amount reflects scale as an ex rate
        uint256 underlyingBalPre = underlying.balanceOf(address(this));
        uint256 targetFromWrap = erc4626Adapter.wrapUnderlying(underlyingBalPre / 2);
        uint256 tBal = (underlyingBalPre / 2).fdiv(erc4626Adapter.scale());
        assertApproxEqAbs(tBal, targetFromWrap / scaleFactor, tBal.fmul(deltaPercentage));
    }

    function testMainnetGetUnderlyingPrice() public virtual {
        // MasterPriceOracle uses Chainlink's data feeds as main source
        // We are comparing here with the prices from Rari's oracle and it should be approx the same (within 1%)
        uint256 price = IPriceFeed(AddressBook.RARI_ORACLE).price(address(underlying));
        assertApproxEqAbs(erc4626Adapter.getUnderlyingPrice(), price, price.fmul(0.01e18));
    }

    function testMainnetGetUnderlyingPriceWhenCustomOracle() public virtual {
        // Deploy a custom oracle
        MockOracle oracle = new MockOracle();
        address[] memory underlyings = new address[](1);
        underlyings[0] = address(underlying);
        address[] memory oracles = new address[](1);
        oracles[0] = address(oracle);

        // Add oracle to Sense master price oracle
        vm.prank(AddressBook.SENSE_MULTISIG);
        MasterPriceOracle(AddressBook.SENSE_MASTER_ORACLE).add(underlyings, oracles);

        uint256 price = oracle.price(address(underlying));
        assertEq(erc4626Adapter.getUnderlyingPrice(), price);
    }

    // utils

    function _increaseVaultYield(uint256 amt) internal virtual {
        // set balance if needed
        if (underlying.balanceOf(address(this)) < amt) deal(address(underlying), address(this), amt);

        if (address(target) == AddressBook.IMUSD) {
            deal(address(underlying), AddressBook.IMUSD_SAVINGS_MANAGER, amt);
            vm.prank(AddressBook.IMUSD_SAVINGS_MANAGER); // imUSD savings manager
            Token(address(target)).depositInterest(amt);
            return;
        }

        if (address(target) == AddressBook.BB_wstETH4626) {
            underlying.transfer(AddressBook.lido_stETH_CDO, amt);
            return;
        }

        if (address(target) == AddressBook.idleUSDCJunior4626) {
            IDLE idleToken = IDLE(IDLE(address(target)).idleToken());
            address[] memory tokens = idleToken.getAllAvailableTokens();
            deal(tokens[0], address(this), 1e18);
            ERC20(tokens[0]).transfer(address(idleToken), 1e18);
            return;
        }

        if (address(target) == AddressBook.sanFRAX_EUR_Wrapper) {
            deal(AddressBook.FRAX, address(this), amt);
            address sanToken = Token(address(target)).sanToken();
            address stableMaster = Token(sanToken).stableMaster();
            MockToken(AddressBook.FRAX).approve(stableMaster, amt);
            Token(stableMaster).mint(amt, address(this), AddressBook.FRAX_POOL_MANAGER, 0);

            vm.warp(block.timestamp + 1 days);
            return;
        }

        if (address(target) == AddressBook.ws2USDC) {
            address user = address(1);
            vm.startPrank(user);
            deal(address(underlying), user, 1e6);
            underlying.approve(AddressBook.LENDING_POOL, 1e6);
            ISturdyLendingPool(AddressBook.LENDING_POOL).deposit(AddressBook.USDC, 1e6, user, 0);
            uint256 bal = ERC20(AddressBook.sUSDC).balanceOf(user);
            ERC20(AddressBook.sUSDC).transfer(address(target), bal);
            vm.stopPrank();
            return;
        }

        // try mutating vault by transfering underlying to the vault
        underlying.transfer(address(target), amt);
    }

    function deal(
        address token,
        address to,
        uint256 amt
    ) internal override {
        if (userWithAssets == address(0)) {
            super.deal(token, to, amt);
        } else {
            vm.prank(userWithAssets);
            underlying.transfer(to, amt);
        }
    }
}<|MERGE_RESOLUTION|>--- conflicted
+++ resolved
@@ -115,8 +115,6 @@
             delta = _delta;
         } catch {}
         console.log("Delta is: ", delta);
-<<<<<<< HEAD
-=======
 
         // set `deltaPercentage` if exists
         try vm.envUint("DELTA_PERCENTAGE") returns (uint256 _deltaPercentage) {
@@ -129,7 +127,6 @@
             minAmount = _minAmount;
         } catch {}
         console.log("Min amount is: ", minAmount);
->>>>>>> a90d0db3
 
         if (address(underlying) == AddressBook.MUSD) {
             // Add Rari mStable oracle to Sense Oracle
