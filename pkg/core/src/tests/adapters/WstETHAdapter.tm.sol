// SPDX-License-Identifier: AGPL-3.0-only
pragma solidity 0.8.11;

import { FixedMath } from "../../external/FixedMath.sol";
import { ERC20 } from "@rari-capital/solmate/src/tokens/ERC20.sol";
import { SafeTransferLib } from "@rari-capital/solmate/src/utils/SafeTransferLib.sol";

// Internal references
import { Periphery } from "../../Periphery.sol";
import { Divider, TokenHandler } from "../../Divider.sol";
import { WstETHAdapter, StETHLike } from "../../adapters/implementations/lido/WstETHAdapter.sol";
import { BaseAdapter } from "../../adapters/abstract/BaseAdapter.sol";
import { Errors } from "@sense-finance/v1-utils/src/libs/Errors.sol";

import { DSTest } from "../test-helpers/test.sol";
import { AddressBook } from "../test-helpers/AddressBook.sol";
import { MockFactory } from "../test-helpers/mocks/MockFactory.sol";
import { Hevm } from "../test-helpers/Hevm.sol";
import { DateTimeFull } from "../test-helpers/DateTimeFull.sol";
import { LiquidityHelper } from "../test-helpers/LiquidityHelper.sol";

interface PriceOracleLike {
    function latestRoundData()
        external
        view
        returns (
            uint80 roundId,
            int256 answer,
            uint256 startedAt,
            uint256 updatedAt,
            uint80 answeredInRound
        );

    function getRoundData(uint80 _roundId)
        external
        view
        returns (
            uint80 roundId,
            int256 answer,
            uint256 startedAt,
            uint256 updatedAt,
            uint80 answeredInRound
        );

    function latestRound() external view returns (uint256 round);
}

interface CurveStableSwapLike {
    function get_dy(
        int128 i,
        int128 j,
        uint256 dx
    ) external view returns (uint256);
}

contract WstETHAdapterTestHelper is LiquidityHelper, DSTest {
    WstETHAdapter internal adapter;
    Divider internal divider;
    Periphery internal periphery;
    TokenHandler internal tokenHandler;

    uint64 public constant ISSUANCE_FEE = 0.01e18;
    uint256 public constant STAKE_SIZE = 1e18;
    uint256 public constant MIN_MATURITY = 2 weeks;
    uint256 public constant MAX_MATURITY = 14 weeks;
    uint48 public constant DEFAULT_LEVEL = 31;
    uint16 public constant DEFAULT_MODE = 0;
    uint64 public constant DEFAULT_TILT = 0;

    Hevm internal constant hevm = Hevm(HEVM_ADDRESS);

    function setUp() public {
        giveTokens(AddressBook.WETH, 10e18, hevm);
        giveTokens(AddressBook.WSTETH, 10e18, hevm);
        tokenHandler = new TokenHandler();
        divider = new Divider(address(this), address(tokenHandler));
        divider.setPeriphery(address(this));
        tokenHandler.init(address(divider));

        BaseAdapter.AdapterParams memory adapterParams = BaseAdapter.AdapterParams({
            oracle: address(0),
            stake: AddressBook.DAI,
            stakeSize: STAKE_SIZE,
            minm: MIN_MATURITY,
            maxm: MAX_MATURITY,
            mode: DEFAULT_MODE,
            tilt: DEFAULT_TILT,
            level: DEFAULT_LEVEL
        });
        adapter = new WstETHAdapter(address(divider), AddressBook.WSTETH, ISSUANCE_FEE, adapterParams); // wstETH adapter
    }

    function sendEther(address to, uint256 amt) external returns (bool) {
        (bool success, ) = to.call{ value: amt }("");
        return success;
    }
}

contract WstETHAdapters is WstETHAdapterTestHelper {
    using FixedMath for uint256;

    function testMainnetWstETHAdapterScale() public {
        uint256 wstETHstETH = StETHLike(AddressBook.STETH).getPooledEthByShares(1 ether);
        assertEq(adapter.scale(), wstETHstETH);
    }

    function testMainnetWstETHAdapterPriceFeedIsValid() public {
        // Check last updated timestamp is less than 1 hour old
        (, int256 stethPrice, , uint256 stethUpdatedAt, ) = PriceOracleLike(adapter.STETH_USD_PRICEFEED())
            .latestRoundData();
        (, int256 ethPrice, , uint256 ethUpdatedAt, ) = PriceOracleLike(adapter.ETH_USD_PRICEFEED()).latestRoundData();
        assertTrue(block.timestamp - stethUpdatedAt < 1 hours);
        assertTrue(block.timestamp - ethUpdatedAt < 1 hours);
    }

    function testMainnetGetUnderlyingPrice() public {
        (, int256 stethPrice, , uint256 stethUpdatedAt, ) = PriceOracleLike(adapter.STETH_USD_PRICEFEED())
            .latestRoundData();
        (, int256 ethPrice, , uint256 ethUpdatedAt, ) = PriceOracleLike(adapter.ETH_USD_PRICEFEED()).latestRoundData();

        uint256 curvePrice = CurveStableSwapLike(AddressBook.STETH_POOL).get_dy(int128(1), int128(0), 1e18);

        // within 5%
        uint256 stEthEthPrice = uint256(stethPrice).fdiv(uint256(ethPrice));
        assertClose(stEthEthPrice, curvePrice, stEthEthPrice.fmul(0.050e18));
        assertEq(adapter.getUnderlyingPrice(), uint256(stEthEthPrice));
    }

    function testMainnetUnwrapTarget() public {
<<<<<<< HEAD
        uint256 wethBalanceBefore = ERC20(AddressBook.WETH).balanceOf(address(this));
        uint256 wstETHBalanceBefore = ERC20(AddressBook.WSTETH).balanceOf(address(this));
        ERC20(AddressBook.WSTETH).approve(address(adapter), wstETHBalanceBefore);
        uint256 minDy = ICurveStableSwap(AddressBook.STETH_CURVE_POOL).get_dy(
            int128(1),
            int128(0),
            wstETHBalanceBefore.fmul(adapter.scale())
        );
        adapter.unwrapTarget(wstETHBalanceBefore);
        uint256 wstETHBalanceAfter = ERC20(AddressBook.WSTETH).balanceOf(address(this));
        uint256 wethBalanceAfter = ERC20(AddressBook.WETH).balanceOf(address(this));

        assertEq(wstETHBalanceAfter, 0);
        // Received at least the min expected from the curve exchange rate
        assertGt(wethBalanceAfter, wethBalanceBefore + minDy);
        // Unwraps close to what scale suggests it should
        assertClose(
            wethBalanceAfter,
            wethBalanceBefore + wstETHBalanceBefore.fmul(adapter.scale()),
            wethBalanceBefore.fmul(adapter.SLIPPAGE_TOLERANCE())
        );
=======
        uint256 uBalanceBefore = ERC20(AddressBook.STETH).balanceOf(address(this));
        uint256 tBalanceBefore = ERC20(AddressBook.WSTETH).balanceOf(address(this));

        ERC20(AddressBook.WSTETH).approve(address(adapter), tBalanceBefore);
        uint256 rate = StETHLike(AddressBook.STETH).getPooledEthByShares(1 ether);
        uint256 uDecimals = ERC20(AddressBook.STETH).decimals();

        uint256 unwrapped = tBalanceBefore.fmulUp(rate, 10**uDecimals);
        adapter.unwrapTarget(tBalanceBefore);

        uint256 tBalanceAfter = ERC20(AddressBook.WSTETH).balanceOf(address(this));
        uint256 uBalanceAfter = ERC20(AddressBook.STETH).balanceOf(address(this));

        assertEq(tBalanceAfter, 0);
        assertClose(uBalanceBefore + unwrapped, uBalanceAfter);
>>>>>>> 73aef8fa
    }

    function testMainnetWrapUnderlying() public {
        uint256 uBalanceBefore = ERC20(AddressBook.STETH).balanceOf(address(this));
        uint256 tBalanceBefore = ERC20(AddressBook.WSTETH).balanceOf(address(this));

        ERC20(AddressBook.STETH).approve(address(adapter), uBalanceBefore);
        uint256 rate = StETHLike(AddressBook.STETH).getPooledEthByShares(1 ether);
        uint256 uDecimals = ERC20(AddressBook.STETH).decimals();

        uint256 wrapped = uBalanceBefore.fdiv(rate, 10**uDecimals);
        adapter.wrapUnderlying(uBalanceBefore);

        uint256 tBalanceAfter = ERC20(AddressBook.WSTETH).balanceOf(address(this));
        uint256 uBalanceAfter = ERC20(AddressBook.STETH).balanceOf(address(this));

        assertClose(uBalanceAfter, 0);
        assertEq(tBalanceBefore + wrapped, tBalanceAfter);
    }

    function testMainnetWrapUnwrap(uint64 wrapAmt) public {
        uint256 prebal = ERC20(AddressBook.STETH).balanceOf(address(this));
        if (wrapAmt > prebal || wrapAmt < 1e4) return;

        // Approvals
        ERC20(AddressBook.STETH).approve(address(adapter), type(uint256).max);
        ERC20(AddressBook.WSTETH).approve(address(adapter), type(uint256).max);

        // Full cycle
        adapter.unwrapTarget(adapter.wrapUnderlying(wrapAmt));
        uint256 postbal = ERC20(AddressBook.STETH).balanceOf(address(this));

<<<<<<< HEAD
    function testMainnetCantSendEtherIfNotEligible() public {
        hevm.expectRevert(abi.encodeWithSelector(Errors.SenderNotEligible.selector));
        payable(address(adapter)).call{ value: 1 ether }("");
=======
        // When wrapping and then unwrapping on Lido we end up with 1 wei less.
        assertClose(prebal, postbal, 1);
>>>>>>> 73aef8fa
    }
}<|MERGE_RESOLUTION|>--- conflicted
+++ resolved
@@ -127,29 +127,6 @@
     }
 
     function testMainnetUnwrapTarget() public {
-<<<<<<< HEAD
-        uint256 wethBalanceBefore = ERC20(AddressBook.WETH).balanceOf(address(this));
-        uint256 wstETHBalanceBefore = ERC20(AddressBook.WSTETH).balanceOf(address(this));
-        ERC20(AddressBook.WSTETH).approve(address(adapter), wstETHBalanceBefore);
-        uint256 minDy = ICurveStableSwap(AddressBook.STETH_CURVE_POOL).get_dy(
-            int128(1),
-            int128(0),
-            wstETHBalanceBefore.fmul(adapter.scale())
-        );
-        adapter.unwrapTarget(wstETHBalanceBefore);
-        uint256 wstETHBalanceAfter = ERC20(AddressBook.WSTETH).balanceOf(address(this));
-        uint256 wethBalanceAfter = ERC20(AddressBook.WETH).balanceOf(address(this));
-
-        assertEq(wstETHBalanceAfter, 0);
-        // Received at least the min expected from the curve exchange rate
-        assertGt(wethBalanceAfter, wethBalanceBefore + minDy);
-        // Unwraps close to what scale suggests it should
-        assertClose(
-            wethBalanceAfter,
-            wethBalanceBefore + wstETHBalanceBefore.fmul(adapter.scale()),
-            wethBalanceBefore.fmul(adapter.SLIPPAGE_TOLERANCE())
-        );
-=======
         uint256 uBalanceBefore = ERC20(AddressBook.STETH).balanceOf(address(this));
         uint256 tBalanceBefore = ERC20(AddressBook.WSTETH).balanceOf(address(this));
 
@@ -165,7 +142,6 @@
 
         assertEq(tBalanceAfter, 0);
         assertClose(uBalanceBefore + unwrapped, uBalanceAfter);
->>>>>>> 73aef8fa
     }
 
     function testMainnetWrapUnderlying() public {
@@ -198,13 +174,7 @@
         adapter.unwrapTarget(adapter.wrapUnderlying(wrapAmt));
         uint256 postbal = ERC20(AddressBook.STETH).balanceOf(address(this));
 
-<<<<<<< HEAD
-    function testMainnetCantSendEtherIfNotEligible() public {
-        hevm.expectRevert(abi.encodeWithSelector(Errors.SenderNotEligible.selector));
-        payable(address(adapter)).call{ value: 1 ether }("");
-=======
         // When wrapping and then unwrapping on Lido we end up with 1 wei less.
         assertClose(prebal, postbal, 1);
->>>>>>> 73aef8fa
     }
 }