// SPDX-License-Identifier: UNLICENSED
pragma solidity ^0.8.6;

import { ERC20 } from "@rari-capital/solmate/src/erc20/ERC20.sol";
import { FixedMath } from "../external/FixedMath.sol";
import { DateTimeFull } from "./test-helpers/DateTimeFull.sol";

import { Errors } from "@sense-finance/v1-utils/src/libs/Errors.sol";
import { TestHelper } from "./test-helpers/TestHelper.sol";
import { User } from "./test-helpers/User.sol";
import { MockAdapter } from "./test-helpers/mocks/MockAdapter.sol";
import { BaseAdapter } from "../adapters/BaseAdapter.sol";
import { CropAdapter } from "../adapters/CropAdapter.sol";
import { Divider } from "../Divider.sol";
import { Token } from "../tokens/Token.sol";

contract Dividers is TestHelper {
    using FixedMath for uint256;
    using FixedMath for uint128;
    using Errors for string;

    address[] public usrs;
    uint256[] public lscales;

    /* ========== initSeries() tests ========== */

    function testCantInitSeriesNotEnoughStakeBalance() public {
        uint256 balance = stake.balanceOf(address(alice));
        alice.doTransfer(address(stake), address(bob), balance - convertToBase(STAKE_SIZE, stake.decimals()) / 2);
        uint48 maturity = getValidMaturity(2021, 10);
        try alice.doSponsorSeries(address(adapter), maturity) {
            fail();
        } catch Error(string memory error) {
            assertEq(error, Errors.TransferFromFailed);
        }
    }

    function testCantInitSeriesNotEnoughStakeAllowance() public {
        alice.doApprove(address(stake), address(periphery), 0);
        uint48 maturity = getValidMaturity(2021, 10);
        try alice.doSponsorSeries(address(adapter), maturity) {
            fail();
        } catch Error(string memory error) {
            assertEq(error, Errors.TransferFromFailed);
        }
    }

    function testCantInitSeriesAdapterNotEnabled() public {
        uint48 maturity = getValidMaturity(2021, 10);
        divider.setAdapter(address(adapter), false);
        try alice.doSponsorSeries(address(adapter), maturity) {
            fail();
        } catch Error(string memory error) {
            assertEq(error, Errors.InvalidAdapter);
        }
    }

    function testCantInitSeriesIfAlreadyExists() public {
        uint48 maturity = getValidMaturity(2021, 10);
        sponsorSampleSeries(address(alice), maturity);
        try alice.doSponsorSeries(address(adapter), maturity) {
            fail();
        } catch Error(string memory error) {
            assertEq(error, Errors.DuplicateSeries);
        }
    }

    function testCantInitSeriesActiveSeriesReached() public {
        uint256 SERIES_TO_INIT = 3;
        for (uint256 i = 1; i <= SERIES_TO_INIT; i++) {
            uint48 nextMonthDate = uint48(DateTimeFull.addMonths(block.timestamp, i));
            nextMonthDate = getValidMaturity(DateTimeFull.getYear(nextMonthDate), DateTimeFull.getMonth(nextMonthDate));
            (address zero, address claim) = sponsorSampleSeries(address(alice), nextMonthDate);
            hevm.warp(block.timestamp + 1 days);
            assertTrue(address(zero) != address(0));
            assertTrue(address(claim) != address(0));
        }
        uint48 lastDate = uint48(DateTimeFull.addMonths(block.timestamp, SERIES_TO_INIT + 1));
        lastDate = getValidMaturity(DateTimeFull.getYear(lastDate), DateTimeFull.getMonth(lastDate));
        try alice.doSponsorSeries(address(adapter), lastDate) {
            fail();
        } catch Error(string memory error) {
            assertEq(error, Errors.InvalidMaturity);
        }
    }

    function testCantInitSeriesWithMaturityBeforeTimestamp() public {
        uint48 maturity = uint48(DateTimeFull.timestampFromDateTime(2021, 8, 1, 0, 0, 0));
        try alice.doSponsorSeries(address(adapter), maturity) {
            fail();
        } catch Error(string memory error) {
            assertEq(error, Errors.InvalidMaturity);
        }
    }

    function testCantInitSeriesLessThanMinMaturity() public {
        hevm.warp(1631923200);
        // 18-09-21 00:00 UTC
        uint48 maturity = uint48(DateTimeFull.timestampFromDateTime(2021, 10, 1, 0, 0, 0));
        try alice.doSponsorSeries(address(adapter), maturity) {
            fail();
        } catch Error(string memory error) {
            assertEq(error, Errors.InvalidMaturity);
        }
    }

    function testCantInitSeriesMoreThanMaxMaturity() public {
        hevm.warp(1631664000);
        // 15-09-21 00:00 UTC
        uint48 maturity = uint48(DateTimeFull.timestampFromDateTime(2022, 1, 1, 0, 0, 0));
        try alice.doSponsorSeries(address(adapter), maturity) {
            fail();
        } catch Error(string memory error) {
            assertEq(error, Errors.InvalidMaturity);
        }
    }

    function testCantInitSeriesIfModeInvalid() public {
        adapter.setMode(4);
        hevm.warp(1631664000);
        // 15-09-21 00:00 UTC
        uint48 maturity = uint48(DateTimeFull.timestampFromDateTime(2021, 10, 4, 0, 0, 0)); // Tuesday
        try alice.doSponsorSeries(address(adapter), maturity) {
            fail();
        } catch Error(string memory error) {
            assertEq(error, Errors.InvalidMaturity);
        }
    }

    function testCantInitSeriesIfNotTopWeek() public {
        adapter.setMode(1);
        hevm.warp(1631664000);
        // 15-09-21 00:00 UTC
        uint48 maturity = uint48(DateTimeFull.timestampFromDateTime(2021, 10, 5, 0, 0, 0)); // Tuesday
        try alice.doSponsorSeries(address(adapter), maturity) {
            fail();
        } catch Error(string memory error) {
            assertEq(error, Errors.InvalidMaturity);
        }
    }

    function testInitSeriesWeekly() public {
        adapter.setMode(1);
        hevm.warp(1631664000); // 15-09-21 00:00 UTC
        uint48 maturity = uint48(DateTimeFull.timestampFromDateTime(2021, 10, 4, 0, 0, 0)); // Monday
        (address zero, address claim) = sponsorSampleSeries(address(alice), maturity);
        assertTrue(zero != address(0));
        assertTrue(claim != address(0));
        assertEq(ERC20(zero).name(), "Compound Dai 10-2021 Zero #1 by Sense");
        assertEq(ERC20(zero).symbol(), "zcDAI:10-2021:#1");
        assertEq(ERC20(claim).name(), "Compound Dai 10-2021 Claim #1 by Sense");
        assertEq(ERC20(claim).symbol(), "ccDAI:10-2021:#1");
    }

    function testCantInitSeriesIfPaused() public {
        divider.setPaused(true);
        uint48 maturity = getValidMaturity(2021, 10);
        try alice.doSponsorSeries(address(adapter), maturity) {
            fail();
        } catch Error(string memory error) {
            assertEq(error, Errors.Paused);
        }
    }

    function testInitSeries() public {
        uint48 maturity = getValidMaturity(2021, 10);
        (address zero, address claim) = sponsorSampleSeries(address(alice), maturity);
        assertTrue(zero != address(0));
        assertTrue(claim != address(0));
        assertEq(ERC20(zero).name(), "Compound Dai 10-2021 Zero #1 by Sense");
        assertEq(ERC20(zero).symbol(), "zcDAI:10-2021:#1");
        assertEq(ERC20(claim).name(), "Compound Dai 10-2021 Claim #1 by Sense");
        assertEq(ERC20(claim).symbol(), "ccDAI:10-2021:#1");
    }

    function testInitSeriesWithdrawStake() public {
        uint48 maturity = getValidMaturity(2021, 10);
        uint256 beforeBalance = stake.balanceOf(address(alice));
        (address zero, address claim) = sponsorSampleSeries(address(alice), maturity);
        assertTrue(address(zero) != address(0));
        assertTrue(address(claim) != address(0));
        uint256 afterBalance = stake.balanceOf(address(alice));
        assertEq(afterBalance, beforeBalance - convertToBase(STAKE_SIZE, stake.decimals()));
    }

    function testInitThreeSeries() public {
        uint256 SERIES_TO_INIT = 3;
        for (uint256 i = 1; i <= SERIES_TO_INIT; i++) {
            uint48 nextMonthDate = uint48(DateTimeFull.addMonths(block.timestamp, i));
            nextMonthDate = getValidMaturity(DateTimeFull.getYear(nextMonthDate), DateTimeFull.getMonth(nextMonthDate));
            (address zero, address claim) = sponsorSampleSeries(address(alice), nextMonthDate);
            hevm.warp(block.timestamp + 1 days);
            assertTrue(address(zero) != address(0));
            assertTrue(address(claim) != address(0));
        }
    }

    function testInitSeriesOnMinMaturity() public {
        hevm.warp(1631664000);
        // 15-09-21 00:00 UTC
        uint48 maturity = uint48(DateTimeFull.timestampFromDateTime(2021, 10, 1, 0, 0, 0));
        sponsorSampleSeries(address(alice), maturity);
    }

    function testInitSeriesOnMaxMaturity() public {
        hevm.warp(1631664000);
        // 15-09-21 00:00 UTC
        uint48 maturity = uint48(DateTimeFull.timestampFromDateTime(2021, 12, 1, 0, 0, 0));
        sponsorSampleSeries(address(alice), maturity);
    }

    /* ========== settleSeries() tests ========== */

    function testCantSettleSeriesIfDisabledAdapter() public {
        uint48 maturity = getValidMaturity(2021, 10);
        sponsorSampleSeries(address(alice), maturity);
        divider.setAdapter(address(adapter), false);
        try alice.doSettleSeries(address(adapter), maturity) {
            fail();
        } catch Error(string memory error) {
            assertEq(error, Errors.InvalidAdapter);
        }
    }

    function testCantSettleSeriesAlreadySettled() public {
        uint48 maturity = getValidMaturity(2021, 10);
        sponsorSampleSeries(address(alice), maturity);
        hevm.warp(maturity);
        alice.doSettleSeries(address(adapter), maturity);
        try alice.doSettleSeries(address(adapter), maturity) {
            fail();
        } catch Error(string memory error) {
            assertEq(error, Errors.AlreadySettled);
        }
    }

    function testCantSettleSeriesIfNotSponsorAndSponsorWindow() public {
        uint48 maturity = getValidMaturity(2021, 10);
        sponsorSampleSeries(address(alice), maturity);
        hevm.warp(maturity);
        try bob.doSettleSeries(address(adapter), maturity) {
            fail();
        } catch Error(string memory error) {
            assertEq(error, Errors.OutOfWindowBoundaries);
        }
    }

    function testCantSettleSeriesIfNotSponsorCutoffTime() public {
        uint48 maturity = getValidMaturity(2021, 10);
        sponsorSampleSeries(address(alice), maturity);
        hevm.warp(DateTimeFull.addSeconds(maturity, SPONSOR_WINDOW + SETTLEMENT_WINDOW + 1 seconds));
        try bob.doSettleSeries(address(adapter), maturity) {
            fail();
        } catch Error(string memory error) {
            assertEq(error, Errors.OutOfWindowBoundaries);
        }
    }

    function testCantSettleSeriesIfSponsorAndCutoffTime() public {
        uint48 maturity = getValidMaturity(2021, 10);
        sponsorSampleSeries(address(alice), maturity);
        hevm.warp(DateTimeFull.addSeconds(maturity, SPONSOR_WINDOW + SETTLEMENT_WINDOW + 1 seconds));
        try alice.doSettleSeries(address(adapter), maturity) {
            fail();
        } catch Error(string memory error) {
            assertEq(error, Errors.OutOfWindowBoundaries);
        }
    }

    function testCantSettleSeriesIfNotSponsorAndSponsorTime() public {
        uint48 maturity = getValidMaturity(2021, 10);
        sponsorSampleSeries(address(alice), maturity);
        hevm.warp(DateTimeFull.addSeconds(maturity, SPONSOR_WINDOW - 1 minutes));
        try bob.doSettleSeries(address(adapter), maturity) {
            fail();
        } catch Error(string memory error) {
            assertEq(error, Errors.OutOfWindowBoundaries);
        }
    }

    function testCantSettleSeriesIfPaused() public {
        divider.setPaused(true);
        uint48 maturity = getValidMaturity(2021, 10);
        try alice.doSettleSeries(address(adapter), maturity) {
            fail();
        } catch Error(string memory error) {
            assertEq(error, Errors.Paused);
        }
    }

    function testSettleSeries() public {
        uint48 maturity = getValidMaturity(2021, 10);
        sponsorSampleSeries(address(alice), maturity);
        hevm.warp(maturity);
        alice.doSettleSeries(address(adapter), maturity);
    }

    function testSettleSeriesIfSponsorAndSponsorWindow() public {
        uint48 maturity = getValidMaturity(2021, 10);
        sponsorSampleSeries(address(alice), maturity);
        hevm.warp(maturity);
        alice.doSettleSeries(address(adapter), maturity);
    }

    function testSettleSeriesIfSponsorAndOnSponsorWindowMinLimit() public {
        uint48 maturity = getValidMaturity(2021, 10);
        sponsorSampleSeries(address(alice), maturity);
        hevm.warp(DateTimeFull.subSeconds(maturity, SPONSOR_WINDOW));
        alice.doSettleSeries(address(adapter), maturity);
    }

    function testSettleSeriesIfSponsorAndOnSponsorWindowMaxLimit() public {
        uint48 maturity = getValidMaturity(2021, 10);
        sponsorSampleSeries(address(alice), maturity);
        hevm.warp(DateTimeFull.addSeconds(maturity, SPONSOR_WINDOW));
        alice.doSettleSeries(address(adapter), maturity);
    }

    function testSettleSeriesIfSponsorAndSettlementWindow() public {
        uint48 maturity = getValidMaturity(2021, 10);
        sponsorSampleSeries(address(alice), maturity);
        hevm.warp(DateTimeFull.addSeconds(maturity, SPONSOR_WINDOW + SETTLEMENT_WINDOW));
        alice.doSettleSeries(address(adapter), maturity);
    }

    function testSettleSeriesIfNotSponsorAndSettlementWindow() public {
        uint48 maturity = getValidMaturity(2021, 10);
        sponsorSampleSeries(address(alice), maturity);
        hevm.warp(DateTimeFull.addSeconds(maturity, SPONSOR_WINDOW + SETTLEMENT_WINDOW));
        bob.doSettleSeries(address(adapter), maturity);
    }

    function testSettleSeriesStakeIsTransferredIfSponsor() public {
        uint48 maturity = getValidMaturity(2021, 10);
        uint256 beforeBalance = stake.balanceOf(address(alice));
        sponsorSampleSeries(address(alice), maturity);
        hevm.warp(maturity);
        alice.doSettleSeries(address(adapter), maturity);
        uint256 afterBalance = stake.balanceOf(address(alice));
        assertEq(beforeBalance, afterBalance);
    }

    function testSettleSeriesStakeIsTransferredIfNotSponsor() public {
        uint48 maturity = getValidMaturity(2021, 10);
        uint256 beforeBalance = stake.balanceOf(address(bob));
        sponsorSampleSeries(address(alice), maturity);
        hevm.warp(DateTimeFull.addSeconds(maturity, SPONSOR_WINDOW + 1 seconds));
        bob.doSettleSeries(address(adapter), maturity);
        uint256 afterBalance = stake.balanceOf(address(bob));
        assertEq(afterBalance, beforeBalance + convertToBase(STAKE_SIZE, stake.decimals()));
    }

    function testFuzzSettleSeriesFeesAreTransferredIfSponsor(uint128 tBal) public {
        uint48 maturity = getValidMaturity(2021, 10);
        uint256 beforeBalance = target.balanceOf(address(alice));
        sponsorSampleSeries(address(alice), maturity);
        alice.doIssue(address(adapter), maturity, tBal);
        bob.doIssue(address(adapter), maturity, tBal);
        hevm.warp(maturity);
        alice.doSettleSeries(address(adapter), maturity);
        uint256 tBase = 10**target.decimals();
        uint256 fee = convertToBase(ISSUANCE_FEE, target.decimals()).fmul(tBal, tBase);
        uint256 afterBalance = target.balanceOf(address(alice));
        assertClose(afterBalance, beforeBalance - tBal + fee * 2);
    }

    function testFuzzSettleSeriesFeesAreTransferredIfNotSponsor(uint128 tBal) public {
        uint48 maturity = getValidMaturity(2021, 10);
        uint256 aliceBeforeBalance = target.balanceOf(address(alice));
        uint256 bobBeforeBalance = target.balanceOf(address(bob));
        sponsorSampleSeries(address(alice), maturity);
        alice.doIssue(address(adapter), maturity, tBal);
        bob.doIssue(address(adapter), maturity, tBal);
        hevm.warp(maturity + SPONSOR_WINDOW + 1);
        bob.doSettleSeries(address(adapter), maturity);
        uint256 tBase = 10**target.decimals();
        uint256 fee = convertToBase(ISSUANCE_FEE, target.decimals()).fmul(tBal, tBase);
        uint256 aliceAfterBalance = target.balanceOf(address(alice));
        uint256 bobAfterBalance = target.balanceOf(address(bob));
        assertClose(aliceAfterBalance, aliceBeforeBalance - tBal);
        assertClose(bobAfterBalance, bobBeforeBalance - tBal + fee * 2);
    }

    /* ========== issue() tests ========== */

    function testCantIssueAdapterDisabled() public {
        uint48 maturity = getValidMaturity(2021, 10);
        sponsorSampleSeries(address(alice), maturity);
        uint256 tBase = 10**target.decimals();
        uint256 tBal = 100 * tBase;
        divider.setAdapter(address(adapter), false);
        try alice.doIssue(address(adapter), maturity, tBal) {
            fail();
        } catch Error(string memory error) {
            assertEq(error, Errors.InvalidAdapter);
        }
    }

    function testCantIssueSeriesDoesntExists() public {
        uint48 maturity = getValidMaturity(2021, 10);
        uint256 tBase = 10**target.decimals();
        uint256 tBal = 100 * tBase;
        try alice.doIssue(address(adapter), maturity, tBal) {
            fail();
        } catch Error(string memory error) {
            assertEq(error, Errors.SeriesDoesntExists);
        }
    }

    function testCantIssueNotEnoughBalance() public {
        uint256 aliceBalance = target.balanceOf(address(alice));
        uint48 maturity = getValidMaturity(2021, 10);
        sponsorSampleSeries(address(alice), maturity);
        divider.setGuard(address(target), aliceBalance * 2);
        try alice.doIssue(address(adapter), maturity, aliceBalance + 1) {
            fail();
        } catch Error(string memory error) {
            assertEq(error, Errors.TransferFromFailed);
        }
    }

    function testCantIssueNotEnoughAllowance() public {
        uint256 aliceBalance = target.balanceOf(address(alice));
        alice.doApprove(address(target), address(divider), 0);
        divider.setGuard(address(target), aliceBalance);
        uint48 maturity = getValidMaturity(2021, 10);
        sponsorSampleSeries(address(alice), maturity);
        bob.doApprove(address(target), address(periphery), 0);
        try alice.doIssue(address(adapter), maturity, aliceBalance) {
            fail();
        } catch Error(string memory error) {
            assertEq(error, Errors.TransferFromFailed);
        }
    }

    function testCantIssueIfSeriesSettled() public {
        uint48 maturity = getValidMaturity(2021, 10);
        sponsorSampleSeries(address(alice), maturity);
        hevm.warp(maturity);
        alice.doSettleSeries(address(adapter), maturity);
        uint256 amount = target.balanceOf(address(alice));
        try alice.doIssue(address(adapter), maturity, amount) {
            fail();
        } catch Error(string memory error) {
            assertEq(error, Errors.IssueOnSettled);
        }
    }

    function testCantIssueIfMoreThanCap() public {
        uint48 maturity = getValidMaturity(2021, 10);
        sponsorSampleSeries(address(alice), maturity);
        uint256 amount = divider.guards(address(target)) + 1;
        try alice.doIssue(address(adapter), maturity, amount) {
            fail();
        } catch Error(string memory error) {
            assertEq(error, Errors.GuardCapReached);
        }
    }

    function testCantIssueIfIssuanceFeeExceedsCap() public {
        divider.setPermissionless(true);
        MockAdapter aAdapter = new MockAdapter();
        BaseAdapter.AdapterParams memory adapterParams = BaseAdapter.AdapterParams({
            target: address(target),
            stake: address(stake),
            oracle: ORACLE,
            delta: DELTA,
            ifee: 1e18,
            stakeSize: STAKE_SIZE,
            minm: MIN_MATURITY,
            maxm: MAX_MATURITY,
            mode: MODE
        });
        aAdapter.initialize(address(divider), adapterParams, address(reward));
        divider.addAdapter(address(aAdapter));
        uint48 maturity = getValidMaturity(2021, 10);
        User(address(alice)).doSponsorSeries(address(aAdapter), maturity);
        uint256 amount = target.balanceOf(address(alice));
        try alice.doIssue(address(aAdapter), maturity, amount) {
            fail();
        } catch Error(string memory error) {
            assertEq(error, Errors.IssuanceFeeCapExceeded);
        }
    }

    function testCantIssueSeriesIfPaused() public {
        divider.setPaused(true);
        uint48 maturity = getValidMaturity(2021, 10);
        try alice.doIssue(address(adapter), maturity, 100e18) {
            fail();
        } catch Error(string memory error) {
            assertEq(error, Errors.Paused);
        }
    }

    function testFuzzIssue(uint128 tBal) public {
        uint48 maturity = getValidMaturity(2021, 10);
        (address zero, address claim) = sponsorSampleSeries(address(alice), maturity);
        hevm.warp(block.timestamp + 1 days);
        uint256 tBase = 10**target.decimals();
        uint256 fee = convertToBase(ISSUANCE_FEE, target.decimals()).fmul(tBal, tBase); // 1 target
        uint256 tBalanceBefore = target.balanceOf(address(alice));
        alice.doIssue(address(adapter), maturity, tBal);
        // Formula = newBalance.fmul(scale)
<<<<<<< HEAD
        (, uint256 lscale) = adapter._lscale();
        uint256 mintedAmount = (tBal - fee).fmul(lscale, FixedMath.WAD);
=======
        (, uint256 lscale) = adapter.lscale();
        uint256 mintedAmount = (tBal - fee).fmul(lscale, Token(zero).BASE_UNIT());
>>>>>>> e56476c2
        assertEq(ERC20(zero).balanceOf(address(alice)), mintedAmount);
        assertEq(ERC20(claim).balanceOf(address(alice)), mintedAmount);
        assertEq(target.balanceOf(address(alice)), tBalanceBefore - tBal);
    }

    function testFuzzIssueIfMoreThanCapButGuardedDisabled() public {
        uint256 aliceBalance = target.balanceOf(address(alice));
        divider.setGuard(address(target), aliceBalance - 1);
        divider.setGuarded(false);
        uint48 maturity = getValidMaturity(2021, 10);
        sponsorSampleSeries(address(alice), maturity);
        uint256 amount = divider.guards(address(target)) + 1;
        alice.doIssue(address(adapter), maturity, amount);
    }

    function testFuzzIssueMultipleTimes(uint128 bal) public {
        uint48 maturity = getValidMaturity(2021, 10);
        (address zero, address claim) = sponsorSampleSeries(address(alice), maturity);
        hevm.warp(block.timestamp + 1 days);
        uint256 tBase = 10**target.decimals();
        uint256 tBal = bal.fdiv(4 * tBase, tBase);
        uint256 fee = convertToBase(ISSUANCE_FEE, target.decimals()).fmul(tBal, tBase); // 1 target
        uint256 tBalanceBefore = target.balanceOf(address(alice));
        alice.doIssue(address(adapter), maturity, tBal);
        alice.doIssue(address(adapter), maturity, tBal);
        alice.doIssue(address(adapter), maturity, tBal);
        alice.doIssue(address(adapter), maturity, tBal);
        // Formula = newBalance.fmul(scale)
<<<<<<< HEAD
        (, uint256 lscale) = adapter._lscale();
        uint256 mintedAmount = (tBal - fee).fmul(lscale, FixedMath.WAD);
=======
        (, uint256 lscale) = adapter.lscale();
        uint256 mintedAmount = (tBal - fee).fmul(lscale, Token(zero).BASE_UNIT());
>>>>>>> e56476c2
        assertEq(ERC20(zero).balanceOf(address(alice)), mintedAmount.fmul(4 * tBase, tBase));
        assertEq(ERC20(claim).balanceOf(address(alice)), mintedAmount.fmul(4 * tBase, tBase));
        assertEq(target.balanceOf(address(alice)), tBalanceBefore - tBal.fmul(4 * tBase, tBase));
    }

    /* ========== combine() tests ========== */

    function testCantCombineAdapterDisabled() public {
        uint48 maturity = getValidMaturity(2021, 10);
        sponsorSampleSeries(address(alice), maturity);
        uint256 tBase = 10**target.decimals();
        uint256 tBal = 100 * tBase;
        divider.setAdapter(address(adapter), false);
        try alice.doCombine(address(adapter), maturity, tBal) {
            fail();
        } catch Error(string memory error) {
            assertEq(error, Errors.InvalidAdapter);
        }
    }

    function testCantCombineSeriesDoesntExists() public {
        uint48 maturity = getValidMaturity(2021, 10);
        uint256 tBase = 10**target.decimals();
        uint256 tBal = 100 * tBase;
        try alice.doCombine(address(adapter), maturity, tBal) {
            fail();
        } catch Error(string memory error) {
            assertEq(error, Errors.SeriesDoesntExists);
        }
    }

    function testCantCombineSeriesIfPaused() public {
        divider.setPaused(true);
        uint48 maturity = getValidMaturity(2021, 10);
        try alice.doCombine(address(adapter), maturity, 100e18) {
            fail();
        } catch Error(string memory error) {
            assertEq(error, Errors.Paused);
        }
    }

    function testFuzzCantCombineNotEnoughBalance(uint128 tBal) public {
        uint48 maturity = getValidMaturity(2021, 10);
        sponsorSampleSeries(address(alice), maturity);
        uint256 issued = bob.doIssue(address(adapter), maturity, tBal);
        try bob.doCombine(address(adapter), maturity, issued + 1) {
            fail();
        } catch (bytes memory error) {
            // Does not return any error message
        }
    }

    function testFuzzCantCombineNotEnoughAllowance(uint128 tBal) public {
        uint48 maturity = getValidMaturity(2021, 10);
        sponsorSampleSeries(address(alice), maturity);
        uint256 issued = bob.doIssue(address(adapter), maturity, tBal);
        bob.doApprove(address(target), address(periphery), 0);
        try bob.doCombine(address(adapter), maturity, issued + 1) {
            fail();
        } catch (bytes memory error) {
            // Does not return any error message
        }
    }

    function testFuzzCombine(uint128 tBal) public {
        uint48 maturity = getValidMaturity(2021, 10);
        (address zero, address claim) = sponsorSampleSeries(address(alice), maturity);
        hevm.warp(block.timestamp + 1 days);
        bob.doIssue(address(adapter), maturity, tBal);
        hevm.warp(block.timestamp + 1 days);
        uint256 tBalanceBefore = target.balanceOf(address(bob));
        uint256 zBalanceBefore = ERC20(zero).balanceOf(address(bob));
        uint256 lscale = divider.lscales(address(adapter), maturity, address(bob));
        bob.doCombine(address(adapter), maturity, zBalanceBefore);
        uint256 tBalanceAfter = target.balanceOf(address(bob));
        uint256 zBalanceAfter = ERC20(zero).balanceOf(address(bob));
        uint256 cBalanceAfter = ERC20(claim).balanceOf(address(bob));
        require(zBalanceAfter == 0);
        require(cBalanceAfter == 0);
        assertClose((tBalanceAfter - tBalanceBefore).fmul(lscale, FixedMath.WAD), zBalanceBefore);
    }

    function testFuzzCombineAtMaturity(uint128 tBal) public {
        uint48 maturity = getValidMaturity(2021, 10);
        (address zero, address claim) = sponsorSampleSeries(address(alice), maturity);
        hevm.warp(block.timestamp + 1 days);
        bob.doIssue(address(adapter), maturity, tBal);
        uint256 tBalanceBefore = target.balanceOf(address(bob));
        uint256 zBalanceBefore = ERC20(zero).balanceOf(address(bob));

        hevm.warp(maturity);
        alice.doSettleSeries(address(adapter), maturity);

        uint256 lscale = divider.lscales(address(adapter), maturity, address(bob));
        bob.doCombine(address(adapter), maturity, zBalanceBefore);
        uint256 tBalanceAfter = target.balanceOf(address(bob));
        uint256 zBalanceAfter = ERC20(zero).balanceOf(address(bob));
        uint256 cBalanceAfter = ERC20(claim).balanceOf(address(bob));

        require(zBalanceAfter == 0);
        require(cBalanceAfter == 0);
        assertClose((tBalanceAfter - tBalanceBefore).fmul(lscale, FixedMath.WAD), zBalanceBefore);
    }

    /* ========== redeemZero() tests ========== */
    function testCantRedeemZeroDisabledAdapter() public {
        uint48 maturity = getValidMaturity(2021, 10);
        (address zero, ) = sponsorSampleSeries(address(alice), maturity);
        hevm.warp(block.timestamp + 1 days);
        divider.setAdapter(address(adapter), false);
        uint256 balance = ERC20(zero).balanceOf(address(alice));
        try alice.doRedeemZero(address(adapter), maturity, balance) {
            fail();
        } catch Error(string memory error) {
            assertEq(error, Errors.InvalidAdapter);
        }
    }

    function testCantRedeemZeroSeriesDoesntExists() public {
        uint48 maturity = getValidMaturity(2021, 10);
        uint256 balance = 1e18;
        try alice.doRedeemZero(address(adapter), maturity, balance) {
            fail();
        } catch Error(string memory error) {
            // The settled check will fail if the Series does not exist
            assertEq(error, Errors.NotSettled);
        }
    }

    function testCantRedeemZeroSeriesNotSettled() public {
        uint48 maturity = getValidMaturity(2021, 10);
        (address zero, ) = sponsorSampleSeries(address(alice), maturity);
        hevm.warp(block.timestamp + 1 days);
        uint256 tBase = 10**target.decimals();
        uint256 tBal = 100 * tBase;
        bob.doIssue(address(adapter), maturity, tBal);
        hevm.warp(block.timestamp + 1 days);
        uint256 balance = ERC20(zero).balanceOf(address(bob));
        try bob.doRedeemZero(address(adapter), maturity, balance) {
            fail();
        } catch Error(string memory error) {
            assertEq(error, Errors.NotSettled);
        }
    }

    function testCantRedeemZeroMoreThanBalance() public {
        uint48 maturity = getValidMaturity(2021, 10);
        (address zero, ) = sponsorSampleSeries(address(alice), maturity);
        hevm.warp(maturity);
        alice.doSettleSeries(address(adapter), maturity);
        uint256 balance = ERC20(zero).balanceOf(address(alice)) + 1e18;
        try alice.doRedeemZero(address(adapter), maturity, balance) {
            fail();
        } catch (bytes memory error) {
            // Does not return any error message
        }
    }

    function testCantRedeemZeroIfPaused() public {
        divider.setPaused(true);
        uint48 maturity = getValidMaturity(2021, 10);
        try alice.doRedeemZero(address(adapter), maturity, 100e18) {
            fail();
        } catch Error(string memory error) {
            assertEq(error, Errors.Paused);
        }
    }

    function testFuzzRedeemZero(uint128 tBal) public {
        tBal = fuzzWithBounds(tBal, 1000);
        uint48 maturity = getValidMaturity(2021, 10);
        (address zero, ) = sponsorSampleSeries(address(alice), maturity);
        hevm.warp(block.timestamp + 1 days);
        bob.doIssue(address(adapter), maturity, tBal);
        hevm.warp(maturity);
        alice.doSettleSeries(address(adapter), maturity);
        hevm.warp(block.timestamp + 1 days);
        uint256 zBalanceBefore = ERC20(zero).balanceOf(address(bob));
        uint256 balanceToRedeem = zBalanceBefore;
        bob.doRedeemZero(address(adapter), maturity, balanceToRedeem);
        uint256 zBalanceAfter = ERC20(zero).balanceOf(address(bob));

        // Formula: tBal = balance / mscale
        (, , , , , , uint256 mscale, , ) = divider.series(address(adapter), maturity);
        uint256 redeemed = balanceToRedeem.fdiv(mscale, FixedMath.WAD);
        // Amount of Zeros burned == underlying amount
        assertClose(redeemed.fmul(mscale, FixedMath.WAD), zBalanceBefore);
        assertEq(zBalanceBefore, zBalanceAfter + balanceToRedeem);
    }

    function testRedeemZeroBalanceIsZero() public {
        uint48 maturity = getValidMaturity(2021, 10);
        sponsorSampleSeries(address(alice), maturity);
        hevm.warp(maturity);
        alice.doSettleSeries(address(adapter), maturity);
        uint256 tBalanceBefore = target.balanceOf(address(alice));
        uint256 balance = 0;
        alice.doRedeemZero(address(adapter), maturity, balance);
        uint256 tBalanceAfter = target.balanceOf(address(alice));
        assertEq(tBalanceAfter, tBalanceBefore);
    }

    /* ========== redeemClaim() tests ========== */
    function testRedeemClaimTiltPositiveScale() public {
        // Reserve 10% of principal for Claims
        adapter.setTilt(0.1e18);
        // Sanity check
        assertEq(adapter.tilt(), 0.1e18);

        uint48 maturity = getValidMaturity(2021, 10);
        (, address claim) = sponsorSampleSeries(address(alice), maturity);

        // Can collect normally
        hevm.warp(block.timestamp + 1 days);
        uint256 tBal = 100e18;
        bob.doIssue(address(adapter), maturity, tBal);
        hevm.warp(block.timestamp + 1 days);
        uint256 lscale = divider.lscales(address(adapter), maturity, address(bob));
        uint256 cBalanceBefore = ERC20(claim).balanceOf(address(bob));
        uint256 tBalanceBefore = target.balanceOf(address(bob));
        uint256 collected = bob.doCollect(claim);
        uint256 cBalanceAfter = ERC20(claim).balanceOf(address(bob));
        uint256 tBalanceAfter = target.balanceOf(address(bob));
        (, , , , , , uint256 mscale, , ) = divider.series(address(adapter), maturity);
        (, uint256 lvalue) = adapter.lscale();
        uint256 cscale = block.timestamp >= maturity ? mscale : lvalue;
        uint256 collect = cBalanceBefore.fdiv(lscale, FixedMath.WAD) -
            cBalanceBefore.fdiv(cscale, FixedMath.WAD);
        assertEq(cBalanceBefore, cBalanceAfter);
        assertEq(collected, collect);
        assertEq(tBalanceAfter, tBalanceBefore + collected);

        hevm.warp(maturity);
        alice.doSettleSeries(address(adapter), maturity);
        collected = bob.doCollect(claim);
        assertEq(ERC20(claim).balanceOf(address(bob)), 0);
        (, , , , , , mscale, , ) = divider.series(address(adapter), maturity);
        uint256 redeemed = cBalanceAfter.fdiv(mscale, FixedMath.WAD).fmul(0.1e18, FixedMath.WAD);
        assertEq(target.balanceOf(address(bob)), tBalanceAfter + collected + redeemed);
    }

    function testRedeemClaimNegativeScale() public {
        // Reserve 10% of principal for Claims
        adapter.setTilt(0.1e18);
        // Sanity check
        assertEq(adapter.tilt(), 0.1e18);

        // Reserve 10% of principal for Claims
        adapter.setScale(1e18);
        // Sanity check
        assertEq(adapter.scale(), 1e18);

        uint48 maturity = getValidMaturity(2021, 10);
        (, address claim) = sponsorSampleSeries(address(alice), maturity);

        uint256 tBal = 100e18;
        bob.doIssue(address(adapter), maturity, tBal);

        uint256 tBalanceBefore = ERC20(target).balanceOf(address(bob));
        hevm.warp(maturity);
        adapter.setScale(0.90e18);
        alice.doSettleSeries(address(adapter), maturity);
        uint256 collected = bob.doCollect(claim);
        // Nothing to collect if scale went down
        assertEq(collected, 0);
        // Claim tokens should be burned
        assertEq(ERC20(claim).balanceOf(address(bob)), 0);
        uint256 tBalanceAfter = ERC20(target).balanceOf(address(bob));
        // Claim holders are cut out completely and don't get any of their principal back
        assertEq(tBalanceBefore, tBalanceAfter);
    }

    /* ========== collect() tests ========== */
    function testCantCollectDisabledAdapter() public {
        uint48 maturity = getValidMaturity(2021, 10);
        (, address claim) = sponsorSampleSeries(address(alice), maturity);
        divider.setAdapter(address(adapter), false);
        try alice.doCollect(claim) {
            fail();
        } catch Error(string memory error) {
            assertEq(error, Errors.InvalidAdapter);
        }
    }

    function testFuzzCantCollectIfMaturityAndNotSettled(uint128 tBal) public {
        uint48 maturity = getValidMaturity(2021, 10);
        (, address claim) = sponsorSampleSeries(address(alice), maturity);
        hevm.warp(block.timestamp + 1 days);
        bob.doIssue(address(adapter), maturity, tBal);
        hevm.warp(maturity + divider.SPONSOR_WINDOW() + 1);
        try bob.doCollect(claim) {
            fail();
        } catch Error(string memory error) {
            assertEq(error, Errors.CollectNotSettled);
        }
    }

    function testFuzzCantCollectIfPaused(uint128 tBal) public {
        uint48 maturity = getValidMaturity(2021, 10);
        (, address claim) = sponsorSampleSeries(address(alice), maturity);
        hevm.warp(block.timestamp + 1 days);
        bob.doIssue(address(adapter), maturity, tBal);
        hevm.warp(maturity + divider.SPONSOR_WINDOW() + 1);
        divider.setPaused(true);
        try bob.doCollect(claim) {
            fail();
        } catch Error(string memory error) {
            assertEq(error, Errors.Paused);
        }
    }

    function testCantCollectIfNotClaimContract() public {
        uint256 tBal = 100e18;
        uint48 maturity = getValidMaturity(2021, 10);
        try divider.collect(address(bob), address(adapter), maturity, tBal, address(bob)) {
            fail();
        } catch Error(string memory error) {
            assertEq(error, Errors.OnlyClaim);
        }
    }

    function testFuzzCollect(uint128 tBal) public {
        uint48 maturity = getValidMaturity(2021, 10);
        (, address claim) = sponsorSampleSeries(address(alice), maturity);
        uint256 claimBaseUnit = Token(claim).BASE_UNIT();
        hevm.warp(block.timestamp + 1 days);
        bob.doIssue(address(adapter), maturity, tBal);
        hevm.warp(block.timestamp + 1 days);
        uint256 lscale = divider.lscales(address(adapter), maturity, address(bob));
        uint256 cBalanceBefore = ERC20(claim).balanceOf(address(bob));
        uint256 tBalanceBefore = target.balanceOf(address(bob));
        uint256 collected = bob.doCollect(claim);
        uint256 cBalanceAfter = ERC20(claim).balanceOf(address(bob));
        uint256 tBalanceAfter = target.balanceOf(address(bob));

        // Formula: collect = tBal / lscale - tBal / cscale
        (, , , , , , uint256 mscale, , ) = divider.series(address(adapter), maturity);
        (, uint256 lvalue) = adapter.lscale();
        uint256 cscale = block.timestamp >= maturity ? mscale : lvalue;
        uint256 collect = cBalanceBefore.fdiv(lscale, FixedMath.WAD);
        collect -= cBalanceBefore.fdiv(cscale, FixedMath.WAD);
        assertEq(cBalanceBefore, cBalanceAfter);
        assertEq(collected, collect);
        assertEq(tBalanceAfter, tBalanceBefore + collected); // TODO: double check!
    }

    function testFuzzCollectReward(uint128 tBal) public {
        tBal = fuzzWithBounds(148576927244290395723322121708047222714, 1000, type(uint32).max);
        adapter.setScale(1e18);
        uint48 maturity = getValidMaturity(2021, 10);
        (, address claim) = sponsorSampleSeries(address(alice), maturity);
        uint256 claimBaseUnit = Token(claim).BASE_UNIT();
        bob.doIssue(address(adapter), maturity, tBal);
        uint256 lscale = divider.lscales(address(adapter), maturity, address(bob));
        uint256 cBalanceBefore = ERC20(claim).balanceOf(address(bob));
        uint256 tBalanceBefore = target.balanceOf(address(bob));
        uint256 rBalanceBefore = reward.balanceOf(address(bob));

        uint256 airdrop = 1e18;
        reward.mint(address(adapter), airdrop);
        uint256 collected = bob.doCollect(claim);

        uint256 cBalanceAfter = ERC20(claim).balanceOf(address(bob));
        uint256 tBalanceAfter = target.balanceOf(address(bob));
        uint256 rBalanceAfter = reward.balanceOf(address(bob));

        // Formula: collect = tBal / lscale - tBal / cscale
        (, , , , , , uint256 mscale, , ) = divider.series(address(adapter), maturity);
        (, uint256 lvalue) = adapter.lscale();
        uint256 cscale = block.timestamp >= maturity ? mscale : lvalue;
        uint256 collect = cBalanceBefore.fdiv(lscale, FixedMath.WAD);
        collect -= cBalanceBefore.fdiv(cscale, FixedMath.WAD);
        assertEq(cBalanceBefore, cBalanceAfter);
        assertEq(collected, collect);
        assertEq(tBalanceAfter, tBalanceBefore + collected);
        assertClose(rBalanceAfter, rBalanceBefore + airdrop);
    }

    function testFuzzCollectRewardMultipleUsers(uint128 tBal) public {
        tBal = fuzzWithBounds(tBal, 1000, type(uint32).max);
        adapter.setScale(1e18);
        uint48 maturity = getValidMaturity(2021, 10);
        (, address claim) = sponsorSampleSeries(address(alice), maturity);
        User[3] memory users = [alice, bob, jim];

        alice.doIssue(address(adapter), maturity, tBal);
        bob.doIssue(address(adapter), maturity, tBal);
        jim.doIssue(address(adapter), maturity, tBal);

        uint256 airdrop = 1e18;
        reward.mint(address(adapter), airdrop * users.length); // trigger an airdrop

        for (uint256 i = 0; i < users.length; i++) {
            uint256 lscale = divider.lscales(address(adapter), maturity, address(users[i]));
            uint256 cBalanceBefore = ERC20(claim).balanceOf(address(users[i]));
            uint256 tBalanceBefore = target.balanceOf(address(users[i]));
            uint256 rBalanceBefore = reward.balanceOf(address(users[i]));

            uint256 collected = users[i].doCollect(claim);

            // Formula: collect = tBal / lscale - tBal / cscale
            uint256 collect;
            {
                (, , , , , , uint256 mscale, , ) = divider.series(address(adapter), maturity);
                (, uint256 lvalue) = adapter.lscale();
                uint256 cscale = block.timestamp >= maturity ? mscale : lvalue;
                collect = cBalanceBefore.fdiv(lscale, FixedMath.WAD);
                collect -= cBalanceBefore.fdiv(cscale, FixedMath.WAD);
            }
            assertEq(cBalanceBefore, ERC20(claim).balanceOf(address(users[i])));
            assertEq(collected, collect);
            assertEq(target.balanceOf(address(users[i])), tBalanceBefore + collected);
            assertClose(reward.balanceOf(address(users[i])), rBalanceBefore + airdrop);
        }
    }

    function testFuzzCollectAtMaturityBurnClaimsAndDoesNotCallBurnTwice(uint128 tBal) public {
        uint48 maturity = getValidMaturity(2021, 10);
        (, address claim) = sponsorSampleSeries(address(alice), maturity);
        hevm.warp(block.timestamp + 1 days);
        bob.doIssue(address(adapter), maturity, tBal);
        hevm.warp(maturity);
        uint256 lscale = divider.lscales(address(adapter), maturity, address(bob));
        uint256 cBalanceBefore = ERC20(claim).balanceOf(address(bob));
        uint256 tBalanceBefore = target.balanceOf(address(bob));
        alice.doSettleSeries(address(adapter), maturity);
        hevm.warp(block.timestamp + 1 days);
        uint256 collected = bob.doCollect(claim);
        uint256 cBalanceAfter = ERC20(claim).balanceOf(address(bob));
        uint256 tBalanceAfter = target.balanceOf(address(bob));
        (, , , , , , uint256 mscale, , ) = divider.series(address(adapter), maturity);
        (, uint256 lvalue) = adapter.lscale();
        uint256 cscale = block.timestamp >= maturity ? mscale : lvalue;
        // Formula: collect = tBal / lscale - tBal / cscale
        uint256 collect = cBalanceBefore.fdiv(lscale, FixedMath.WAD);
        collect -= cBalanceBefore.fdiv(cscale, FixedMath.WAD);
        assertEq(collected, collect);
        assertEq(cBalanceAfter, 0);
        assertEq(tBalanceAfter, tBalanceBefore + collected); // TODO: double check!
    }

    function testFuzzCollectBeforeMaturityAfterEmergencyDoesNotReplaceBackfilled(uint128 tBal) public {
        uint48 maturity = getValidMaturity(2021, 10);
        (, address claim) = sponsorSampleSeries(address(alice), maturity);
        hevm.warp(block.timestamp + 1 days);
        bob.doIssue(address(adapter), maturity, tBal);
        divider.setAdapter(address(adapter), false); // emergency stop
        uint256 newScale = 20e17;
        divider.backfillScale(address(adapter), maturity, newScale, usrs, lscales); // fix invalid scale value
        divider.setAdapter(address(adapter), true); // re-enable adapter after emergency
        bob.doCollect(claim);
        (, , , , , , uint256 mscale, , ) = divider.series(address(adapter), maturity);
        assertEq(mscale, newScale);
        // TODO: check .scale() is not called (like to add the lscale). We can't?
    }

    function testFuzzCollectBeforeMaturityAndSettled(uint128 tBal) public {
        uint48 maturity = getValidMaturity(2021, 10);
        (, address claim) = sponsorSampleSeries(address(alice), maturity);
        uint256 claimBaseUnit = Token(claim).BASE_UNIT();
        hevm.warp(block.timestamp + 1 days);
        bob.doIssue(address(adapter), maturity, tBal);
        hevm.warp(maturity - SPONSOR_WINDOW);
        uint256 lscale = divider.lscales(address(adapter), maturity, address(bob));
        uint256 cBalanceBefore = ERC20(claim).balanceOf(address(bob));
        uint256 tBalanceBefore = target.balanceOf(address(bob));
        alice.doSettleSeries(address(adapter), maturity);
        hevm.warp(block.timestamp + 1 days);
        uint256 collected = bob.doCollect(claim);
        uint256 cBalanceAfter = ERC20(claim).balanceOf(address(bob));
        uint256 tBalanceAfter = target.balanceOf(address(bob));
        (, , , , , , uint256 mscale, , ) = divider.series(address(adapter), maturity);
        (, uint256 lvalue) = adapter.lscale();
        uint256 cscale = block.timestamp >= maturity ? mscale : lvalue;
        // Formula: collect = tBal / lscale - tBal / cscale
        uint256 collect = cBalanceBefore.fdiv(lscale, FixedMath.WAD);
        collect -= cBalanceBefore.fdiv(cscale, FixedMath.WAD);
        assertEq(collected, collect);
        assertEq(cBalanceAfter, 0);
        assertEq(tBalanceAfter, tBalanceBefore + collected); // TODO: double check!
    }

    // test transferring claims to user calls collect()
    function testFuzzCollectTransferAndCollect(uint128 tBal) public {
        uint48 maturity = getValidMaturity(2021, 10);
        (, address claim) = sponsorSampleSeries(address(alice), maturity);
        uint256 claimBaseUnit = Token(claim).BASE_UNIT();
        hevm.warp(block.timestamp + 1 days);
        bob.doIssue(address(adapter), maturity, tBal);
        hevm.warp(block.timestamp + 15 days);

        uint256 acBalanceBefore = ERC20(claim).balanceOf(address(alice));
        uint256 blscale = divider.lscales(address(adapter), maturity, address(bob));
        uint256 bcBalanceBefore = ERC20(claim).balanceOf(address(bob));
        uint256 btBalanceBefore = target.balanceOf(address(bob));

        bob.doTransfer(address(claim), address(alice), bcBalanceBefore); // collects and transfer

        (, , , , , , uint256 mscale, , ) = divider.series(address(adapter), maturity);
        (, uint256 lvalue) = adapter.lscale();
        uint256 cscale = block.timestamp >= maturity ? mscale : lvalue;

        // bob
        uint256 btBalanceAfter = target.balanceOf(address(bob));
        uint256 bcollected = btBalanceAfter - btBalanceBefore;

        // Formula: collect = tBal / lscale - tBal / cscale
        uint256 bcollect = bcBalanceBefore.fdiv(blscale, FixedMath.WAD);
        bcollect -= bcBalanceBefore.fdiv(cscale, FixedMath.WAD);

        assertEq(ERC20(claim).balanceOf(address(bob)), 0);
        assertEq(btBalanceAfter, btBalanceBefore + bcollected);
        assertEq(ERC20(claim).balanceOf(address(alice)), acBalanceBefore + bcBalanceBefore);
    }

    // test transferring claims to a user calls collect()
    // it also checks that receiver receives corresp. target collected from the claims he already had
    function testFuzzCollectTransferAndCollectWithReceiverHoldingClaims(uint128 tBal) public {
        tBal = fuzzWithBounds(tBal, 1000);
        uint48 maturity = getValidMaturity(2021, 10);
        (, address claim) = sponsorSampleSeries(address(alice), maturity);
        uint256 claimBaseUnit = Token(claim).BASE_UNIT();
        hevm.warp(block.timestamp + 1 days);
        bob.doIssue(address(adapter), maturity, tBal);
        alice.doIssue(address(adapter), maturity, tBal);
        hevm.warp(block.timestamp + 15 days);

        // alice
        uint256 acBalanceBefore = ERC20(claim).balanceOf(address(alice));
        uint256 atBalanceBefore = target.balanceOf(address(alice));

        // bob
        uint256 blscale = divider.lscales(address(adapter), maturity, address(bob));
        uint256 bcBalanceBefore = ERC20(claim).balanceOf(address(bob));
        uint256 btBalanceBefore = target.balanceOf(address(bob));

        bob.doTransfer(address(claim), address(alice), bcBalanceBefore); // collects and transfer
        uint256 alscale = divider.lscales(address(adapter), maturity, address(alice));
        alice.doCollect(claim);

        uint256 cscale;
        {
            (, , , , , , uint256 mscale, , ) = divider.series(address(adapter), maturity);
            (, uint256 lvalue) = adapter.lscale();
            cscale = block.timestamp >= maturity ? mscale : lvalue;
        }

        {
            // alice
            uint256 atBalanceAfter = target.balanceOf(address(alice));
            uint256 acollected = atBalanceAfter - atBalanceBefore;

            // Formula: collect = tBal / lscale - tBal / cscale
            uint256 acollect = (acBalanceBefore + bcBalanceBefore).fdiv(alscale, FixedMath.WAD);
            acollect -= (acBalanceBefore + bcBalanceBefore).fdiv(cscale, FixedMath.WAD);
            assertEq(acollected, acollect);
            assertEq(atBalanceAfter, atBalanceBefore + acollected);
            assertEq(ERC20(claim).balanceOf(address(alice)), acBalanceBefore + bcBalanceBefore);
        }

        {
            // bob
            uint256 btBalanceAfter = target.balanceOf(address(bob));
            uint256 bcollected = btBalanceAfter - btBalanceBefore;

            // Formula: collect = tBal / lscale - tBal / cscale
            uint256 bcollect = bcBalanceBefore.fdiv(blscale, FixedMath.WAD);
            bcollect -= bcBalanceBefore.fdiv(cscale, FixedMath.WAD);

            assertEq(bcollected, bcollect);
            assertEq(btBalanceAfter, btBalanceBefore + bcollected);
            assertEq(ERC20(claim).balanceOf(address(bob)), 0);
        }
    }

    function testFuzzCollectTransferLessThanBalanceAndCollectWithReceiverHoldingClaims(uint128 tBal) public {
        tBal = fuzzWithBounds(tBal, 1000);
        uint48 maturity = getValidMaturity(2021, 10);
        (, address claim) = sponsorSampleSeries(address(alice), maturity);
        uint256 claimBaseUnit = Token(claim).BASE_UNIT();
        hevm.warp(block.timestamp + 1 days);
        bob.doIssue(address(adapter), maturity, tBal);
        alice.doIssue(address(adapter), maturity, tBal);
        hevm.warp(block.timestamp + 15 days);

        // alice
        uint256 acBalanceBefore = ERC20(claim).balanceOf(address(alice));
        uint256 atBalanceBefore = target.balanceOf(address(alice));

        // bob
        uint256 blscale = divider.lscales(address(adapter), maturity, address(bob));
        uint256 bcBalanceBefore = ERC20(claim).balanceOf(address(bob));
        uint256 btBalanceBefore = target.balanceOf(address(bob));

        uint256 transferValue = tBal / 2;
        bob.doTransfer(address(claim), address(alice), transferValue); // collects and transfer
        uint256 alscale = divider.lscales(address(adapter), maturity, address(alice));
        alice.doCollect(claim);

        uint256 cscale;
        {
            (, , , , , , uint256 mscale, , ) = divider.series(address(adapter), maturity);
            (, uint256 lvalue) = adapter.lscale();
            cscale = block.timestamp >= maturity ? mscale : lvalue;
        }

        {
            // alice
            uint256 atBalanceAfter = target.balanceOf(address(alice));
            uint256 acollected = atBalanceAfter - atBalanceBefore;

            // Formula: collect = tBal / lscale - tBal / cscale
            uint256 acollect = (acBalanceBefore + transferValue).fdiv(alscale, FixedMath.WAD);
            acollect -= (acBalanceBefore + transferValue).fdiv(cscale, FixedMath.WAD);

            assertEq(acollected, acollect);
            assertEq(atBalanceAfter, atBalanceBefore + acollected);
            assertEq(ERC20(claim).balanceOf(address(alice)), acBalanceBefore + transferValue);
        }

        {
            // bob
            uint256 btBalanceAfter = target.balanceOf(address(bob));
            uint256 bcollected = btBalanceAfter - btBalanceBefore;

            // Formula: collect = tBal / lscale - tBal / cscale
            uint256 bcollect = bcBalanceBefore.fdiv(blscale, FixedMath.WAD);
            bcollect -= bcBalanceBefore.fdiv(cscale, FixedMath.WAD);

            assertEq(bcollected, bcollect);
            assertEq(ERC20(claim).balanceOf(address(bob)), bcBalanceBefore - transferValue);
            assertEq(btBalanceAfter, btBalanceBefore + bcollected);
        }
    }

    function testFuzzCollectTransferToMyselfAndCollect(uint128 tBal) public {
        uint48 maturity = getValidMaturity(2021, 10);
        (, address claim) = sponsorSampleSeries(address(alice), maturity);
        uint256 claimBaseUnit = Token(claim).BASE_UNIT();
        hevm.warp(block.timestamp + 1 days);
        bob.doIssue(address(adapter), maturity, tBal);
        hevm.warp(block.timestamp + 15 days);
        uint256 lscale = divider.lscales(address(adapter), maturity, address(bob));
        uint256 cBalanceBefore = ERC20(claim).balanceOf(address(bob));
        uint256 tBalanceBefore = target.balanceOf(address(bob));
        bob.doTransfer(address(claim), address(bob), cBalanceBefore); // collects and transfer
        uint256 cBalanceAfter = ERC20(claim).balanceOf(address(bob));
        uint256 tBalanceAfter = target.balanceOf(address(bob));
        uint256 collected = tBalanceAfter - tBalanceBefore;
        uint256 collectedAfterTransfer = alice.doCollect(claim); // try to collect

        (, , , , , , uint256 mscale, , ) = divider.series(address(adapter), maturity);
        (, uint256 lvalue) = adapter.lscale();
        uint256 cscale = block.timestamp >= maturity ? mscale : lvalue;
        // Formula: collect = tBal / lscale - tBal / cscale
        uint256 collect = cBalanceBefore.fdiv(lscale, FixedMath.WAD);
        collect -= cBalanceBefore.fdiv(cscale, FixedMath.WAD);
        assertEq(collected, collect);
        assertEq(cBalanceAfter, cBalanceBefore);
        assertEq(tBalanceAfter, tBalanceBefore + collected);
        assertEq(collectedAfterTransfer, 0);
    }

    /* ========== backfillScale() tests ========== */
    function testCantBackfillScaleSeriesDoesntExists() public {
        uint48 maturity = getValidMaturity(2021, 10);
        uint256 tBase = 10**target.decimals();
        uint256 tBal = 100 * tBase;
        try divider.backfillScale(address(adapter), maturity, tBal, usrs, lscales) {
            fail();
        } catch Error(string memory error) {
            assertEq(error, Errors.SeriesDoesntExists);
        }
    }

    function testCantBackfillScaleBeforeCutoffAndAdapterEnabled() public {
        uint48 maturity = getValidMaturity(2021, 10);
        sponsorSampleSeries(address(alice), maturity);
        uint256 tBase = 10**target.decimals();
        uint256 tBal = 100 * tBase;
        try divider.backfillScale(address(adapter), maturity, tBal, usrs, lscales) {
            fail();
        } catch Error(string memory error) {
            assertEq(error, Errors.OutOfWindowBoundaries);
        }
    }

    function testCantBackfillScaleSeriesNotGov() public {
        uint48 maturity = getValidMaturity(2021, 10);
        sponsorSampleSeries(address(alice), maturity);
        hevm.warp(DateTimeFull.addSeconds(maturity, SPONSOR_WINDOW + SETTLEMENT_WINDOW + 1 seconds));
        uint256 tBase = 10**target.decimals();
        uint256 tBal = 100 * tBase;
        try alice.doBackfillScale(address(adapter), maturity, tBal, usrs, lscales) {
            fail();
        } catch Error(string memory error) {
            assertEq(error, Errors.NotAuthorized);
        }
    }

    function testCantBackfillScaleInvalidValue() public {
        uint48 maturity = getValidMaturity(2021, 10);
        sponsorSampleSeries(address(alice), maturity);
        hevm.warp(DateTimeFull.addSeconds(maturity, SPONSOR_WINDOW + SETTLEMENT_WINDOW + 1 seconds));
        uint256 amount = 1 * (10**(target.decimals() - 2));
        try divider.backfillScale(address(adapter), maturity, amount, usrs, lscales) {
            fail();
        } catch Error(string memory error) {
            assertEq(error, Errors.InvalidScaleValue);
        }
    }

    function testBackfillScale() public {
        uint48 maturity = getValidMaturity(2021, 10);
        sponsorSampleSeries(address(alice), maturity);
        hevm.warp(DateTimeFull.addSeconds(maturity, SPONSOR_WINDOW + SETTLEMENT_WINDOW + 1 seconds));
        uint256 newScale = 1.1e18;
        usrs.push(address(alice));
        usrs.push(address(bob));
        lscales.push(5e17);
        lscales.push(4e17);
        divider.backfillScale(address(adapter), maturity, newScale, usrs, lscales);
        (, , , , , , uint256 mscale, , ) = divider.series(address(adapter), maturity);
        assertEq(mscale, newScale);
        uint256 lscale = divider.lscales(address(adapter), maturity, address(alice));
        assertEq(lscale, lscales[0]);
        lscale = divider.lscales(address(adapter), maturity, address(bob));
        assertEq(lscale, lscales[1]);
    }

    function testBackfillScaleBeforeCutoffAndAdapterDisabled() public {
        uint48 maturity = getValidMaturity(2021, 10);
        sponsorSampleSeries(address(alice), maturity);
        hevm.warp(maturity);
        divider.setAdapter(address(adapter), false);
        uint256 newScale = 1.5e18;
        divider.backfillScale(address(adapter), maturity, newScale, usrs, lscales);
        (, , , , , , uint256 mscale, , ) = divider.series(address(adapter), maturity);
        assertEq(mscale, newScale);
    }

    // @notice if backfill happens before the maturity and sponsor window, stakecoin stake is transferred to the
    // sponsor and issuance fees are returned to Sense's cup multisig address
    function testFuzzBackfillScaleBeforeSponsorWindowTransfersStakeAmountAndFees(uint128 tBal) public {
        uint48 maturity = getValidMaturity(2021, 10);
        uint256 cupTargetBalanceBefore = target.balanceOf(address(this));
        uint256 cupStakeBalanceBefore = stake.balanceOf(address(this));
        uint256 sponsorTargetBalanceBefore = target.balanceOf(address(alice));
        uint256 sponsorStakeBalanceBefore = stake.balanceOf(address(alice));
        sponsorSampleSeries(address(alice), maturity);
        hevm.warp(block.timestamp + 1 days);
        uint256 tDecimals = target.decimals();
        uint256 tBase = 10**tDecimals;
        uint256 fee = convertToBase(ISSUANCE_FEE, tDecimals).fmul(tBal, tBase); // 1 target
        bob.doIssue(address(adapter), maturity, tBal);

        hevm.warp(maturity - SPONSOR_WINDOW);
        divider.setAdapter(address(adapter), false);
        uint256 newScale = 2 * tBase;
        divider.backfillScale(address(adapter), maturity, newScale, usrs, lscales);
        (, , , , , , uint256 mscale, , ) = divider.series(address(adapter), maturity);
        assertEq(mscale, newScale);
        assertEq(target.balanceOf(address(alice)), sponsorTargetBalanceBefore);
        assertEq(stake.balanceOf(address(alice)), sponsorStakeBalanceBefore);
        assertEq(target.balanceOf(address(this)), cupTargetBalanceBefore + fee);
        assertEq(stake.balanceOf(address(this)), cupStakeBalanceBefore);
    }

    // @notice if backfill happens after issuance fees are returned to Sense's cup multisig address, both issuance fees
    // and the stakecoin stake will go to Sense's cup multisig address
    function testFuzzBackfillScaleAfterSponsorBeforeSettlementWindowsTransfersStakecoinStakeAndFees(uint128 tBal)
        public
    {
        uint48 maturity = getValidMaturity(2021, 10);
        uint256 sponsorTargetBalanceBefore = target.balanceOf(address(alice));
        uint256 sponsorStakeBalanceBefore = stake.balanceOf(address(alice));
        uint256 cupTargetBalanceBefore = target.balanceOf(address(this));
        uint256 cupStakeBalanceBefore = stake.balanceOf(address(this));
        sponsorSampleSeries(address(alice), maturity);
        hevm.warp(block.timestamp + 1 days);

        uint256 tDecimals = target.decimals();
        uint256 tBase = 10**tDecimals;
        uint256 fee = convertToBase(ISSUANCE_FEE, tDecimals).fmul(tBal, tBase); // 1 target
        bob.doIssue(address(adapter), maturity, tBal);

        hevm.warp(maturity + SPONSOR_WINDOW + 1 seconds);
        divider.setAdapter(address(adapter), false);
        uint256 newScale = 2 * tBase;
        divider.backfillScale(address(adapter), maturity, newScale, usrs, lscales);
        (, , , , , , uint256 mscale, , ) = divider.series(address(adapter), maturity);
        assertEq(mscale, newScale);
        uint256 sponsorTargetBalanceAfter = target.balanceOf(address(alice));
        uint256 sponsorStakeBalanceAfter = stake.balanceOf(address(alice));
        assertEq(sponsorTargetBalanceAfter, sponsorTargetBalanceBefore);
        assertEq(sponsorStakeBalanceAfter, sponsorStakeBalanceBefore - convertToBase(STAKE_SIZE, stake.decimals()));
        uint256 cupTargetBalanceAfter = target.balanceOf(address(this));
        uint256 cupStakeBalanceAfter = stake.balanceOf(address(this));
        assertEq(cupTargetBalanceAfter, cupTargetBalanceBefore + fee);
        assertEq(cupStakeBalanceAfter, cupStakeBalanceBefore + convertToBase(STAKE_SIZE, stake.decimals()));
    }

    /* ========== setAdapter() tests ========== */
    function testCantSetAdapterIfNotTrusted() public {
        try bob.doSetAdapter(address(adapter), false) {
            fail();
        } catch Error(string memory error) {
            assertEq(error, Errors.NotAuthorized);
        }
    }

    function testCantSetAdapterWithSameValue() public {
        try divider.setAdapter(address(adapter), true) {
            fail();
        } catch Error(string memory error) {
            assertEq(error, Errors.ExistingValue);
        }
    }

    function testSetAdapterFirst() public {
        // check first adapter added on TestHelper.sol has ID 1
        assertEq(divider.adapterCounter(), 1);
        assertEq(divider.adapterIDs(address(adapter)), 1);
        assertEq(divider.adapterAddresses(1), address(adapter));
    }

    function testSetAdapter() public {
        MockAdapter aAdapter = new MockAdapter();
        uint256 adapterCounter = divider.adapterCounter();

        divider.setAdapter(address(aAdapter), true);
        assertTrue(divider.adapters(address(aAdapter)));
        assertEq(divider.adapterIDs(address(aAdapter)), adapterCounter + 1);
        assertEq(divider.adapterAddresses(adapterCounter + 1), address(aAdapter));
    }

    function testSetAdapterBackOnKeepsExistingId() public {
        MockAdapter aAdapter = new MockAdapter();
        uint256 adapterCounter = divider.adapterCounter();

        // set adapter on
        divider.setAdapter(address(aAdapter), true);
        assertTrue(divider.adapters(address(aAdapter)));
        assertEq(divider.adapterIDs(address(aAdapter)), adapterCounter + 1);
        assertEq(divider.adapterAddresses(adapterCounter + 1), address(aAdapter));

        // set adapter off
        divider.setAdapter(address(aAdapter), false);

        // create new adapter
        MockAdapter bAdapter = new MockAdapter();
        divider.setAdapter(address(bAdapter), true);
        assertTrue(divider.adapters(address(bAdapter)));
        assertEq(divider.adapterIDs(address(bAdapter)), adapterCounter + 2);
        assertEq(divider.adapterAddresses(adapterCounter + 2), address(bAdapter));

        // set adapter back on
        divider.setAdapter(address(aAdapter), true);
        assertTrue(divider.adapters(address(aAdapter)));
        assertEq(divider.adapterIDs(address(aAdapter)), adapterCounter + 1);
        assertEq(divider.adapterAddresses(adapterCounter + 1), address(aAdapter));
    }

    /* ========== addAdapter() tests ========== */
    function testCantAddAdapterWhenNotPermissionless() public {
        divider.setAdapter(address(adapter), false);
        try bob.doAddAdapter(address(adapter)) {
            fail();
        } catch Error(string memory error) {
            assertEq(error, Errors.OnlyPermissionless);
        }
    }

    function testCantAddAdapterWithSameValue() public {
        divider.setPermissionless(true);
        try bob.doAddAdapter(address(adapter)) {
            fail();
        } catch Error(string memory error) {
            assertEq(error, Errors.ExistingValue);
        }
    }

    function testCantAddAdapterIfPaused() public {
        divider.setPermissionless(true);
        divider.setPaused(true);
        try bob.doAddAdapter(address(adapter)) {
            fail();
        } catch Error(string memory error) {
            assertEq(error, Errors.Paused);
        }
    }

    function testAddAdapter() public {
        divider.setPermissionless(true);
        divider.setAdapter(address(adapter), false);
        bob.doAddAdapter(address(adapter));
        assertEq(divider.adapterIDs(address(adapter)), 1);
        assertEq(divider.adapterAddresses(1), address(adapter));
        assertTrue(divider.adapters(address(adapter)));
    }
}<|MERGE_RESOLUTION|>--- conflicted
+++ resolved
@@ -502,13 +502,8 @@
         uint256 tBalanceBefore = target.balanceOf(address(alice));
         alice.doIssue(address(adapter), maturity, tBal);
         // Formula = newBalance.fmul(scale)
-<<<<<<< HEAD
-        (, uint256 lscale) = adapter._lscale();
+        (, uint256 lscale) = adapter.lscale();
         uint256 mintedAmount = (tBal - fee).fmul(lscale, FixedMath.WAD);
-=======
-        (, uint256 lscale) = adapter.lscale();
-        uint256 mintedAmount = (tBal - fee).fmul(lscale, Token(zero).BASE_UNIT());
->>>>>>> e56476c2
         assertEq(ERC20(zero).balanceOf(address(alice)), mintedAmount);
         assertEq(ERC20(claim).balanceOf(address(alice)), mintedAmount);
         assertEq(target.balanceOf(address(alice)), tBalanceBefore - tBal);
@@ -537,13 +532,8 @@
         alice.doIssue(address(adapter), maturity, tBal);
         alice.doIssue(address(adapter), maturity, tBal);
         // Formula = newBalance.fmul(scale)
-<<<<<<< HEAD
-        (, uint256 lscale) = adapter._lscale();
+        (, uint256 lscale) = adapter.lscale();
         uint256 mintedAmount = (tBal - fee).fmul(lscale, FixedMath.WAD);
-=======
-        (, uint256 lscale) = adapter.lscale();
-        uint256 mintedAmount = (tBal - fee).fmul(lscale, Token(zero).BASE_UNIT());
->>>>>>> e56476c2
         assertEq(ERC20(zero).balanceOf(address(alice)), mintedAmount.fmul(4 * tBase, tBase));
         assertEq(ERC20(claim).balanceOf(address(alice)), mintedAmount.fmul(4 * tBase, tBase));
         assertEq(target.balanceOf(address(alice)), tBalanceBefore - tBal.fmul(4 * tBase, tBase));
