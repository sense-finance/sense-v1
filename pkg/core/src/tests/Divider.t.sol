--- conflicted
+++ resolved
@@ -1017,11 +1017,7 @@
         assertEq(tBalanceAfter, tBalanceBefore + collected); // TODO: double check!
     }
 
-<<<<<<< HEAD
     function testFuzzCollectTransferAndCollect(uint128 tBal) public {
-=======
-    function testCollectTransferAndCollect(uint128 tBal) public {
->>>>>>> 494b1bd2
         uint48 maturity = getValidMaturity(2021, 10);
         (, address claim) = sponsorSampleSeries(address(alice), maturity);
         uint256 claimBaseUnit = Token(claim).BASE_UNIT();
@@ -1046,7 +1042,6 @@
         assertEq(ERC20(claim).balanceOf(address(alice)), bcBalanceBefore);
         assertEq(ERC20(claim).balanceOf(address(bob)), 0);
         assertEq(btBalanceAfter, btBalanceBefore + bcollected);
-<<<<<<< HEAD
         assertEq(ERC20(claim).balanceOf(address(alice)), acBalanceBefore + bcBalanceBefore);
     }
 
@@ -1108,9 +1103,7 @@
             assertEq(ERC20(claim).balanceOf(address(bob)), 0);
             assertEq(btBalanceAfter, btBalanceBefore + bcollected);
         }
-=======
         assertEq(acollected, 0);
->>>>>>> 494b1bd2
     }
 
     function testFuzzCollectTransferToMyselfAndCollect(uint128 tBal) public {
