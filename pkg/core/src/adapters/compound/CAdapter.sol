--- conflicted
+++ resolved
@@ -85,13 +85,8 @@
         uint64 _tilt,
         uint16 _level,
         address _reward
-<<<<<<< HEAD
-    ) CropAdapter(_divider, _target, _oracle, _ifee, _stake, _stakeSize, _minm, _maxm, _mode, _tilt, _level, _reward) {
-        // approve underlying contract to pull target (used on wrapUnderlying())
-=======
     ) CropAdapter(_divider, _target, _oracle, _ifee, _stake, _stakeSize, _minm, _maxm, _mode, _tilt, _reward) {
         // Approve underlying contract to pull target (used on wrapUnderlying())
->>>>>>> 0e5969f0
         ERC20 u = ERC20(_isCETH(_target) ? WETH : CTokenInterface(_target).underlying());
         u.safeApprove(_target, type(uint256).max);
     }
