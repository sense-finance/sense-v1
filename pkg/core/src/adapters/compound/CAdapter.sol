--- conflicted
+++ resolved
@@ -106,13 +106,8 @@
             _reward
         )
     {
-<<<<<<< HEAD
-        isCETH = keccak256(abi.encodePacked(ERC20(_target).symbol())) == keccak256(abi.encodePacked("cETH"));
+        isCETH = _target == CETH;
         ERC20(underlying).approve(_target, type(uint256).max);
-=======
-        isCETH = _target == CETH;
-        ERC20(underlying).safeApprove(_target, type(uint256).max);
->>>>>>> 8b5f848e
         uDecimals = CTokenInterface(underlying).decimals();
     }
 
