// SPDX-License-Identifier: UNLICENSED
pragma solidity 0.8.11;

// External references
import { Clones } from "@openzeppelin/contracts/proxy/Clones.sol";
import { ERC20 } from "@rari-capital/solmate/src/erc20/SafeERC20.sol";

// Internal references
import { Errors } from "@sense-finance/v1-utils/src/libs/Errors.sol";
import { BaseAdapter } from "./BaseAdapter.sol";
import { Divider } from "../Divider.sol";

abstract contract BaseFactory {
<<<<<<< HEAD
    using Bytes32AddressLib for address;

=======
>>>>>>> 801d37de
    /* ========== PUBLIC IMMUTABLES ========== */

    /// @notice Sense core Divider address
    address public immutable divider;

    /// @notice Protocol's data contract address
    address public immutable protocol;

    /// @notice target -> adapter
    mapping(address => address) public adapters;

    FactoryParams public factoryParams;
    struct FactoryParams {
        address oracle; // oracle address
        uint256 ifee; // issuance fee
        address stake; // token to stake at issuance
        uint256 stakeSize; // amount to stake at issuance
        uint128 minm; // min maturity (seconds after block.timstamp)
        uint128 maxm; // max maturity (seconds after block.timstamp)
        uint8 mode; // 0 for monthly, 1 for weekly
        uint128 tilt; // tilt
    }

    constructor(
        address _divider,
        address _protocol,
        FactoryParams memory _factoryParams
    ) {
        divider = _divider;
        protocol = _protocol;
        factoryParams = _factoryParams;
    }

<<<<<<< HEAD
    /// @notice Performs sanitychecks adds adapter to Divider
=======
    /// @notice Performs sanity checks and adds the adapter to Divider
>>>>>>> 801d37de
    /// @param _adapter Address of the adapter
    function _addAdapter(address _adapter) internal {
        address target = BaseAdapter(_adapter).target();
        require(_exists(target), Errors.NotSupported);
<<<<<<< HEAD
        require(adapters[target] == address(0), Errors.AdapterExists);
        adapters[target] = _adapter;
=======
>>>>>>> 801d37de
        Divider(divider).setAdapter(address(_adapter), true);
        emit AdapterAdded(address(_adapter), target);
    }

    /* ========== REQUIRED DEPLOY ========== */

    /// @notice Deploys both an adapter and a target wrapper for the given _target
    /// @param _target Address of the Target token
    /// @dev Must call _addAdapter()
    function deployAdapter(address _target) external virtual returns (address adapter) {}

    /* ========== REQUIRED INTERNAL GUARD ========== */

    /// @notice Target validity check that must be overriden by child contracts
    function _exists(address _target) internal virtual returns (bool);

    /* ========== LOGS ========== */

    /// @notice Logs the deployment of the adapter
    event AdapterAdded(address addr, address indexed target);
}<|MERGE_RESOLUTION|>--- conflicted
+++ resolved
@@ -11,11 +11,13 @@
 import { Divider } from "../Divider.sol";
 
 abstract contract BaseFactory {
-<<<<<<< HEAD
-    using Bytes32AddressLib for address;
 
-=======
->>>>>>> 801d37de
+    /* ========== CONSTANTS ========== */
+
+    /// @notice Sets level to `7` by default, which enables all Divider lifecycle methods
+    /// (`issue`, `combine`, `collect`), but not the `onZeroRedeem` hook.
+    uint256 public constant DEFAULT_LEVEL = 7;
+    
     /* ========== PUBLIC IMMUTABLES ========== */
 
     /// @notice Sense core Divider address
@@ -49,20 +51,11 @@
         factoryParams = _factoryParams;
     }
 
-<<<<<<< HEAD
-    /// @notice Performs sanitychecks adds adapter to Divider
-=======
     /// @notice Performs sanity checks and adds the adapter to Divider
->>>>>>> 801d37de
     /// @param _adapter Address of the adapter
     function _addAdapter(address _adapter) internal {
         address target = BaseAdapter(_adapter).target();
         require(_exists(target), Errors.NotSupported);
-<<<<<<< HEAD
-        require(adapters[target] == address(0), Errors.AdapterExists);
-        adapters[target] = _adapter;
-=======
->>>>>>> 801d37de
         Divider(divider).setAdapter(address(_adapter), true);
         emit AdapterAdded(address(_adapter), target);
     }
