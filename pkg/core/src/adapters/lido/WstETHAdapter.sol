--- conflicted
+++ resolved
@@ -69,16 +69,6 @@
         address _divider,
         address _target,
         address _oracle,
-<<<<<<< HEAD
-        uint256 _delta,
-        uint256 _ifee,
-        address _stake,
-        uint256 _stakeSize,
-        uint256 _minm,
-        uint256 _maxm,
-        uint8 _mode
-    ) BaseAdapter(_divider, _target, _oracle, _delta, _ifee, _stake, _stakeSize, _minm, _maxm, _mode) {
-=======
         uint256 _ifee,
         address _stake,
         uint256 _stakeSize,
@@ -86,8 +76,7 @@
         uint128 _maxm,
         uint8 _mode,
         uint128 _tilt
-    ) BaseAdapter(_divider, _target, _oracle, _ifee, _stake, _stakeSize, _minm, _maxm, _mode, _tilt) {
->>>>>>> 801d37de
+    ) BaseAdapter(_divider, _target, _oracle, _ifee, _stake, _stakeSize, _minm, _maxm, _mode, _tilt, 7) {
         // approve wstETH contract to pull stETH (used on wrapUnderlying())
         ERC20(STETH).safeApprove(WSTETH, type(uint256).max);
         // approve Curve stETH/ETH pool to pull stETH (used on unwrapTarget())
