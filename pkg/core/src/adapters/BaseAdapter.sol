--- conflicted
+++ resolved
@@ -41,12 +41,6 @@
     /// @notice Oracle address
     address public immutable oracle;
 
-<<<<<<< HEAD
-    /// @notice Max growth per second allowed
-    uint256 public immutable delta;
-
-=======
->>>>>>> 801d37de
     /// @notice Issuance fee
     uint256 public immutable ifee;
 
@@ -57,35 +51,23 @@
     uint256 public immutable stakeSize;
 
     /// @notice Min maturity (seconds after block.timstamp)
-<<<<<<< HEAD
-    uint256 public immutable minm;
-
-    /// @notice Max maturity (seconds after block.timstamp)
-    uint256 public immutable maxm;
-=======
     uint128 public immutable minm;
 
     /// @notice Max maturity (seconds after block.timstamp)
     uint128 public immutable maxm;
->>>>>>> 801d37de
 
     /// @notice 0 for monthly, 1 for weekly
     uint8 public immutable mode;
-
-<<<<<<< HEAD
-    /// @notice Returns `7` by default, which equates to an adapter having
-    /// access to all Divider lifecycle methods (e.g. `issue`, `combine`, & `collect`), but not
-    /// the onZeroRedeem hook.
-    /// @notice The number this function returns will be used to determine its access by checking for binary
-    /// digits using the following scheme: <onRedeemZero<(y/n)>><collect(y/n)><combine(y/n)><issue(y/n)>
-    /// (e.g. 101 means `issue` and `collect` are allowed, but `combine` is not)
-    uint256 public level = 7;
-=======
+    
     /// @notice 18 decimal number representing the percentage of the total
     /// principal that's set aside for Claims (e.g. 0.1e18 means that 10% of the principal is reserved).
     /// @notice If `0`, it means no principal is set aside for Claims
     uint128 public immutable tilt;
->>>>>>> 801d37de
+
+    /// @notice The number this function returns will be used to determine its access by checking for binary
+    /// digits using the following scheme: <onRedeemZero(y/n)><collect(y/n)><combine(y/n)><issue(y/n)>
+    /// (e.g. 0101 enables `collect` and `issue`, but not `combine`)
+    uint256 public immutable level;
 
     /* ========== DATA STRUCTURES ========== */
 
@@ -96,19 +78,6 @@
         uint256 value;
     }
 
-<<<<<<< HEAD
-    struct Config {
-        address target;
-        address oracle;
-        uint256 delta;
-        uint256 ifee;
-        address stake;
-        uint256 stakeSize;
-        uint256 minm;
-        uint256 maxm;
-        uint8 mode;
-    }
-
     /* ========== METADATA STORAGE ========== */
 
     string public name;
@@ -120,62 +89,34 @@
     /// @notice Cached scale value from the last call to `scale()`
     LScale public lscale;
 
-=======
-    /* ========== METADATA STORAGE ========== */
-
-    string public name;
-
-    string public symbol;
-
-    /* ========== PUBLIC MUTABLE STORAGE ========== */
-
-    /// @notice Cached scale value from the last call to `scale()`
-    LScale public lscale;
-
->>>>>>> 801d37de
     constructor(
         address _divider,
         address _target,
         address _oracle,
-<<<<<<< HEAD
-        uint256 _delta,
-        uint256 _ifee,
-        address _stake,
-        uint256 _stakeSize,
-        uint256 _minm,
-        uint256 _maxm,
-        uint8 _mode
-=======
         uint256 _ifee,
         address _stake,
         uint256 _stakeSize,
         uint128 _minm,
         uint128 _maxm,
         uint8 _mode,
-        uint128 _tilt
->>>>>>> 801d37de
+        uint128 _tilt,
+        uint256 _level
     ) {
-        // sanity check
+        // Sanity check
         require(_minm < _maxm, Errors.InvalidMaturityOffsets);
         divider = _divider;
         target = _target;
         oracle = _oracle;
-<<<<<<< HEAD
-        delta = _delta;
-=======
->>>>>>> 801d37de
         ifee = _ifee;
         stake = _stake;
         stakeSize = _stakeSize;
         minm = _minm;
         maxm = _maxm;
         mode = _mode;
-<<<<<<< HEAD
-=======
         tilt = _tilt;
->>>>>>> 801d37de
         name = string(abi.encodePacked(ERC20(_target).name(), " Adapter"));
         symbol = string(abi.encodePacked(ERC20(_target).symbol(), "-adapter"));
+        level = _level;
 
         ERC20(_target).safeApprove(_divider, type(uint256).max);
     }
@@ -218,19 +159,6 @@
         uint256 lvalue = lscale.value;
         uint256 elapsed = block.timestamp - lscale.timestamp;
 
-<<<<<<< HEAD
-        if (elapsed > 0 && lvalue != 0) {
-            // check actual growth vs delta (max growth per sec)
-            uint256 growthPerSec = (value > lvalue ? value - lvalue : lvalue - value).fdiv(
-                lvalue * elapsed,
-                FixedMath.WAD
-            );
-
-            if (growthPerSec > delta) revert(Errors.InvalidScaleValue);
-        }
-
-=======
->>>>>>> 801d37de
         if (value != lvalue) {
             // update value only if different than the previous
             lscale.value = value;
@@ -265,25 +193,9 @@
     /// @return amount of underlying returned
     function unwrapTarget(uint256 amount) external virtual returns (uint256);
 
-<<<<<<< HEAD
-    /* ========== OPTIONAL VALUE GETTERS ========== */
-
-    /// @notice Tilt value getter that may be overriden by child contracts
-    /// @dev Returns `0` by default, which means no principal is set aside for Claims
-    /// @dev This function _must_ return an 18 decimal number representing the percentage of the total
-    /// principal that's set aside for Claims (e.g. 0.1e18 means that 10% of the principal is reserved).
-    function tilt() external view virtual returns (uint128) {
-        return 0;
-    }
-
     /* ========== OPTIONAL HOOKS ========== */
 
-    /// @notice Hook called whenever the Divider adds or removes Target to the Adapter
-=======
-    /* ========== OPTIONAL HOOKS ========== */
-
     /// @notice Notification whenever the Divider adds or removes Target
->>>>>>> 801d37de
     function notify(
         address, /* usr */
         uint256, /* amt */
@@ -292,7 +204,6 @@
         return;
     }
 
-<<<<<<< HEAD
     /// @notice Hook called whenever a user redeems Zeros
     function onZeroRedeem(
         uint256, /* uBal */
@@ -305,12 +216,7 @@
 
     /* ========== PUBLIC STORAGE ACCESSORS ========== */
 
-    function getMaturityBounds() external view returns (uint256, uint256) {
-=======
-    /* ========== PUBLIC STORAGE ACCESSORS ========== */
-
     function getMaturityBounds() external view returns (uint128, uint128) {
->>>>>>> 801d37de
         return (minm, maxm);
     }
 
