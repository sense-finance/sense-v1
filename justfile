## ---- Config ----

# load .env file
set dotenv-load

# pass recipe args as positional arguments to commands
set positional-arguments

## ---- Environment ----

HEX_18 := "0x0000000000000000000000000000000000000000000000000000000000000012"
HEX_12 := "0x000000000000000000000000000000000000000000000000000000000000000c"
HEX_8  := "0x0000000000000000000000000000000000000000000000000000000000000008"
HEX_6  := "0x0000000000000000000000000000000000000000000000000000000000000006"

## for mainnet tests and deployments
ALCHEMY_KEY := env_var_or_default("ALCHEMY_KEY", "_gg7wSSi0KMBsdKnGVfHDueq6xMB9EkC")
MAINNET_RPC := "https://eth-mainnet.alchemyapi.io/v2/" + ALCHEMY_KEY
MNEMONIC    := env_var_or_default("MNEMONIC", "")
ETHERSCAN_API_KEY := env_var_or_default("ETHERSCAN_API_KEY", "")

DAPP_SOLC_VERSION   := "0.8.11"
DAPP_BUILD_OPTIMIZE := "1"

## forge testing configuration
DAPP_COVERAGE       := "1"
# when developing we only want to fuzz briefly
DAPP_TEST_FUZZ_RUNS := "100"
# user with DAI
DAPP_TEST_ADDRESS := "0xd8da6bf26964af9d7eed9e03e53415d37aa96045"
DAPP_REMAPPINGS   := remappings-from-pkg-deps
# set mock target to 18 decimals by default
FORGE_MOCK_TARGET_DECIMALS := env_var_or_default("FORGE_MOCK_TARGET_DECIMALS", HEX_18)
FORGE_MOCK_UNDERLYING_DECIMALS := env_var_or_default("FORGE_MOCK_UNDERLYING_DECIMALS", HEX_18)

# export just vars as env vars
set export

## ---- Installation ----

_default:
  just --list

## ---- Testing ----

# run turbo dapp tests
turbo-test-local *cmds="": && _timer
	@cd {{ invocation_directory() }}; forge test --no-match-path "*.tm*" {{ cmds }}

turbo-test-match *exp="": && _timer
	@cd {{ invocation_directory() }}; forge test --no-match-path "*.tm*" --match-test {{ exp }}

turbo-test-local-greater-decimal-val *cmds="": && _timer
	cd {{ invocation_directory() }}; \
		export FORGE_MOCK_TARGET_DECIMALS={{ HEX_8 }}; \
		export FORGE_MOCK_UNDERLYING_DECIMALS={{ HEX_6 }}; \
		forge test --no-match-path "*.tm*" {{ cmds }}

turbo-test-local-lower-decimal-val *cmds="": && _timer
	cd {{ invocation_directory() }}; \
		export FORGE_MOCK_TARGET_DECIMALS={{ HEX_6 }}; \
		export FORGE_MOCK_UNDERLYING_DECIMALS={{ HEX_8 }}; \
		forge test --no-match-path "*.tm*" {{ cmds }}

turbo-test-mainnet: && _timer
	@cd {{ invocation_directory() }}; forge test --match-path "*.tm*" --fork-url {{ MAINNET_RPC }}

turbo-test-mainnet-match *exp="": && _timer
	@cd {{ invocation_directory() }}; forge test --match-path "*.tm*" --fork-url {{ MAINNET_RPC }} --match-test {{ exp }}

## ---- Gas Metering ----

gas-snapshot: && _timer
	@cd {{ invocation_directory() }}; forge snapshot --no-match-path "*.tm*"

<<<<<<< HEAD
# get gas snapshot from local tests and save it to file
gas-snapshot-local:
    cd {{ invocation_directory() }}; \
    just turbo-test-local | grep 'gas:' | cut -d " " -f 2-4 | sort > \
    {{ justfile_directory() }}/gas-snapshots/.$( \
        cat {{ invocation_directory() }}/package.json | jq .name | tr -d '"' | cut -d"/" -f2- \
    )

forge-gas-snapshot: && _timer
	@cd {{ invocation_directory() }}; forge snapshot --no-match-path "*.tm*"

forge-gas-snapshot-diff: && _timer
=======
gas-snapshot-diff: && _timer
>>>>>>> 156a679b
	@cd {{ invocation_directory() }}; forge snapshot --no-match-path "*.tm*" --diff

## ---- Appendix ----

start_time := `date +%s`
_timer:
    @echo "Task executed in $(($(date +%s) - {{ start_time }})) seconds"

# Solidity test ffi callback to get Target decimals for the base Mock Target token
_forge_mock_target_decimals:
    @printf {{ FORGE_MOCK_TARGET_DECIMALS }}

_forge_mock_underlying_decimals:
    @printf {{ FORGE_MOCK_UNDERLYING_DECIMALS }}

remappings-from-pkg-deps := ```
    cat pkg/*/package.json  |
    jq 'select(.dependencies != null) | .dependencies | to_entries | map([.key + "/", "../../node_modules/" + .key + "/"] | join("="))' |
    tr -d '[],"' | xargs | tr ' ' '\n' | sort | uniq
```

lib-paths-from-pkg-deps := ```
    cat pkg/*/package.json |
    jq 'select(.dependencies != null) | .dependencies | to_entries | map("../../node_modules/" + .key + "/")' |
    tr -d '[],"' | xargs | tr ' ' '\n' | sort | uniq | awk '{print "--lib-paths " $0}' | tr '\n' ' '
  ```<|MERGE_RESOLUTION|>--- conflicted
+++ resolved
@@ -73,22 +73,7 @@
 gas-snapshot: && _timer
 	@cd {{ invocation_directory() }}; forge snapshot --no-match-path "*.tm*"
 
-<<<<<<< HEAD
-# get gas snapshot from local tests and save it to file
-gas-snapshot-local:
-    cd {{ invocation_directory() }}; \
-    just turbo-test-local | grep 'gas:' | cut -d " " -f 2-4 | sort > \
-    {{ justfile_directory() }}/gas-snapshots/.$( \
-        cat {{ invocation_directory() }}/package.json | jq .name | tr -d '"' | cut -d"/" -f2- \
-    )
-
-forge-gas-snapshot: && _timer
-	@cd {{ invocation_directory() }}; forge snapshot --no-match-path "*.tm*"
-
-forge-gas-snapshot-diff: && _timer
-=======
 gas-snapshot-diff: && _timer
->>>>>>> 156a679b
 	@cd {{ invocation_directory() }}; forge snapshot --no-match-path "*.tm*" --diff
 
 ## ---- Appendix ----
