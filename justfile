--- conflicted
+++ resolved
@@ -49,12 +49,9 @@
 
 turbo-test-match *exp="": && _timer
 	@cd {{ invocation_directory() }}; forge test --no-match-path "*.tm*" --match-test {{ exp }}
-<<<<<<< HEAD
-=======
 
 turbo-test-match-contract *exp="": && _timer
 	@cd {{ invocation_directory() }}; forge test --match-contract {{ exp }}
->>>>>>> 77af30da
 
 turbo-test-local-greater-decimal-val *cmds="": && _timer
 	cd {{ invocation_directory() }}; \
@@ -78,28 +75,10 @@
 	@cd {{ invocation_directory() }}; forge test --fork-url {{ MAINNET_RPC }} --match-contract {{ exp }}
 ## ---- Gas Metering ----
 
-<<<<<<< HEAD
-# default gas snapshot script
-gas-snapshot: gas-snapshot-local
-
-# get gas snapshot from local tests and save it to file
-gas-snapshot-local:
-    cd {{ invocation_directory() }}; \
-    just turbo-test-local | grep 'gas:' | cut -d " " -f 2-4 | sort > \
-    {{ justfile_directory() }}/gas-snapshots/.$( \
-        cat {{ invocation_directory() }}/package.json | jq .name | tr -d '"' | cut -d"/" -f2- \
-    )
-
-forge-gas-snapshot: && _timer
-	@cd {{ invocation_directory() }}; forge snapshot --no-match-path "*.tm*"
-
-forge-gas-snapshot-diff: && _timer
-=======
 gas-snapshot: && _timer
 	@cd {{ invocation_directory() }}; forge snapshot --no-match-path "*.tm*"
 
 gas-snapshot-diff: && _timer
->>>>>>> 77af30da
 	@cd {{ invocation_directory() }}; forge snapshot --no-match-path "*.tm*" --diff
 
 ## ---- Appendix ----
