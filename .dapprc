export DAPP_REMAPPINGS=$(cat remappings.txt)
export DAPP_SOLC_VERSION=0.8.6
export DAPP_BUILD_OPTIMIZE=1
export DAPP_COVERAGE=1
if [ "$CI" == "true" ]
then
  export DAPP_TEST_FUZZ_RUNS=10000 # In CI we want to fuzz for a long time.
else
<<<<<<< HEAD
  export DAPP_TEST_FUZZ_RUNS=100 # When developing we only want to fuzz briefly.
fi
=======
  export DAPP_TEST_FUZZ_RUNS=1 # When developing we only want to fuzz briefly.
fi
# export DAPP_TEST_ADDRESS=0xd8da6bf26964af9d7eed9e03e53415d37aa96045 user with DAI
export DAPP_TEST_ADDRESS=0xb1e9d641249a2033c37cf1c241a01e717c2f6c76 # user with cDAI
>>>>>>> a40a4dcb
<|MERGE_RESOLUTION|>--- conflicted
+++ resolved
@@ -6,12 +6,7 @@
 then
   export DAPP_TEST_FUZZ_RUNS=10000 # In CI we want to fuzz for a long time.
 else
-<<<<<<< HEAD
-  export DAPP_TEST_FUZZ_RUNS=100 # When developing we only want to fuzz briefly.
-fi
-=======
   export DAPP_TEST_FUZZ_RUNS=1 # When developing we only want to fuzz briefly.
 fi
 # export DAPP_TEST_ADDRESS=0xd8da6bf26964af9d7eed9e03e53415d37aa96045 user with DAI
-export DAPP_TEST_ADDRESS=0xb1e9d641249a2033c37cf1c241a01e717c2f6c76 # user with cDAI
->>>>>>> a40a4dcb
+export DAPP_TEST_ADDRESS=0xb1e9d641249a2033c37cf1c241a01e717c2f6c76 # user with cDAI