--- conflicted
+++ resolved
@@ -8,10 +8,9 @@
     "build": "dapp build",
     "debug": "dapp debug",
     "test": "dapp test -m \".t.sol\"",
-    "test:mainnet": "sh -c 'dapp test --rpc-url $(grep ALCHEMY_KEY .env | cut -d '=' -f2 | (printf 'https://eth-mainnet.alchemyapi.io/v2/' && cat))' -m \".tm.sol\"",
+    "test:mainnet": "sh -c 'dapp test --rpc-url $(grep ALCHEMY_KEY .env | cut -d '=' -f2 | (printf 'https://eth-mainnet.alchemyapi.io/v2/' && cat))' -m \".tm.sol\" --verbose",
     "testcov": "dapp test --coverage",
     "lint": "npx solhint -f table src/**/*.sol",
-<<<<<<< HEAD
     "fix": "prettier --ignore-path .gitignore --write src/**/*.sol && yarn lint --fix",
     "deploy:hardhat-fork": "hardhat --network hardhat deploy",
     "deploy:mainnet": "hardhat --network mainnet deploy",
@@ -20,11 +19,9 @@
   },
   "dependencies": {
     "@openzeppelin/contracts": "4.3.2",
-    "@rari-capital/solmate": "4.0.0"
-=======
-    "fix": "prettier --write src/**/*.sol && yarn lint --fix",
-    "test-mainnet": "sh -c 'dapp test --rpc-url $(grep ETH_RPC_URL .env | cut -d '=' -f2) -m \".tm.sol\" --verbose'"
->>>>>>> a40a4dcb
+    "@rari-capital/solmate": "4.0.0",
+    "@uniswap/v3-core": "^1.0.0",
+    "@uniswap/v3-periphery": "^1.2.1"
   },
   "devDependencies": {
     "@nomiclabs/hardhat-ethers": "^2.0.2",
