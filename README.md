# Sense v1 • [![ci](https://github.com/sense-finance/sense-v1/actions/workflows/ci.yml/badge.svg)](https://github.com/sense-finance/space-v1/actions/workflows/ci.yml) [![License: AGPL v3](https://img.shields.io/badge/License-AGPL_v3-blue.svg)](https://www.gnu.org/licenses/agpl-3.0)


The Sense Protocol is a decentralized fixed-income protocol on Ethereum, allowing users to manage risk through fixed rates and future yield trading on existing yield bearing-assets.

Extensive documentation and use cases are available within this README and in the Sense docs [here](https://docs.sense.finance/).

One way to interact with Sense is through our official [app](https://app.sense.finance/eth-mainnet/rates)

Active development occurs in this repository, which means some contracts in it might not be production-ready. Proceed with caution.

### Community   

[![Discord](https://badgen.net/badge/icon/discord?icon=discord&label)](https://discord.com/invite/krVGnQgSzG)
[![Twitter Follow](https://img.shields.io/twitter/follow/senseprotocol.svg?label=senseprotocol&style=social)](https://twitter.com/senseprotocol)


## Deployments

### Mainnet Underlying & Targets
Token | Address
--------- | -------------
WETH | [0xc02aaa39b223fe8d0a0e5c4f27ead9083c756cc2](https://etherscan.io/token/0xc02aaa39b223fe8d0a0e5c4f27ead9083c756cc2)
USDC | [0xa0b86991c6218b36c1d19d4a2e9eb0ce3606eb48](https://etherscan.io/token/0xa0b86991c6218b36c1d19d4a2e9eb0ce3606eb48)
wstETH | [0x7f39C581F595B53c5cb19bD0b3f8dA6c935E2Ca0](https://etherscan.io/address/0x7f39C581F595B53c5cb19bD0b3f8dA6c935E2Ca0)
cUSDC | [0x39aa39c021dfbae8fac545936693ac917d5e7563](https://etherscan.io/token/0x39aa39c021dfbae8fac545936693ac917d5e7563)


### Mainnet v1.2.0
Contract | Address
--------- | -------------
[Divider](https://github.com/sense-finance/sense-v1/blob/dev/pkg/core/src/Divider.sol) | [0x86bA3E96Be68563E41c2f5769F1AF9fAf758e6E0](https://etherscan.io/address/0x86bA3E96Be68563E41c2f5769F1AF9fAf758e6E0#code)
[Periphery](https://github.com/sense-finance/sense-v1/blob/dev/pkg/core/src/Periphery.sol) | [0xf22AC51fb2711B307be463db3d830a5B680E3dD1](https://etherscan.io/address/0xf22AC51fb2711B307be463db3d830a5B680E3dD1#code)
[PoolManager](https://github.com/sense-finance/sense-v1/blob/dev/pkg/fuse/src/PoolManager.sol) | [0x7a1d595690aaF08d9157988820c14348F6930de9](https://etherscan.io/address/0x7a1d595690aaF08d9157988820c14348F6930de9#code)
[TokenHandler](https://github.com/sense-finance/sense-v1/blob/dev/pkg/core/src/Divider.sol) | [0x4933494b4070c01bfFBd3c53C1E44A3d9d95DD8e](https://etherscan.io/address/0x4933494b4070c01bfFBd3c53C1E44A3d9d95DD8e)
[EmergencyStop](https://github.com/sense-finance/sense-v1/blob/dev/pkg/utils/src/EmergencyStop.sol) | [0xdC2eDFf06AF7944F4eFd22A105ac693d848Ee52f](https://etherscan.io/address/0xdC2eDFf06AF7944F4eFd22A105ac693d848Ee52f)
[WstETHAdapter](https://github.com/sense-finance/sense-v1/blob/dev/pkg/core/src/adapters/lido/WstETHAdapter.sol) | [0x9F1e828EbCa376FDb613Aa513308769C83C451Bc](https://etherscan.io/address/0x9F1e828EbCa376FDb613Aa513308769C83C451Bc)
[CFactory](https://github.com/sense-finance/sense-v1/blob/dev/pkg/core/src/adapters/compound/CFactory.sol) | [0x6B48a75Db6619C95431599059BA0740BBd2A46d9](https://etherscan.io/address/0x6b48a75db6619c95431599059ba0740bbd2a46d9)
[cUSDC-CAdapter](https://github.com/sense-finance/sense-v1/blob/dev/pkg/core/src/adapters/compound/CAdapter.sol) | [0x7923C555Df05C284916D20Dd6A73e721cd010053](https://etherscan.io/address/0x7923C555Df05C284916D20Dd6A73e721cd010053)
sP-wstETH:01-05-2022:2 | [0x37e6EBf2C07274d4AEbba5030922b77505139C5C](https://etherscan.io/address/0x37e6EBf2C07274d4AEbba5030922b77505139C5C)
sY-wstETH:01-05-2022:2 | [0x153f577EdB3Da1d64090218c150ad4aAdF0B6a82](https://etherscan.io/address/0x153f577EdB3Da1d64090218c150ad4aAdF0B6a82)
sP-wstETH:01-07-2022:2 | [0xA3F06099892a5c81738a79E98A8d18AaA3538313](https://etherscan.io/address/0xA3F06099892a5c81738a79E98A8d18AaA3538313)
sY-wstETH:01-07-2022:2 | [0xFE75Ac6C86d003A47Ed74f24aB04C97CEF7b27aa](https://etherscan.io/address/0xFE75Ac6C86d003A47Ed74f24aB04C97CEF7b27aa)
sP-cUSDC:01-05-2022:3 | [0xf6fCcB2C42c3084e0926D034c504309498f1d5aC](https://etherscan.io/address/0xf6fCcB2C42c3084e0926D034c504309498f1d5aC)
sY-cUSDC:01-05-2022:3 | [0xd74f67771Aaa23EFE05fBb96DC29B5bA164E4355](https://etherscan.io/address/0xd74f67771Aaa23EFE05fBb96DC29B5bA164E4355)
sP-cUSDC:01-07-2022:3 | [0x003d32a8C728Ed4d452fD06C07491d87a723a9C9](https://etherscan.io/address/0x003d32a8C728Ed4d452fD06C07491d87a723a9C9)
sY-cUSDC:01-07-2022:3 | [0x48c4891294Be2333A7F9B68FfeE6320317ea2c36](https://etherscan.io/address/0x48c4891294Be2333A7F9B68FfeE6320317ea2c36)
[SpaceFactory](https://github.com/sense-finance/space-v1/blob/main/src/SpaceFactory.sol) | [0x984682770f1EED90C00cd57B06b151EC12e7c51C](https://etherscan.io/address/0x984682770f1EED90C00cd57B06b151EC12e7c51C)
[Space LP Share-wstETH:01-05-2022:2](https://github.com/sense-finance/space-v1/blob/main/src/Space.sol) * | [0xEcf2c7A432E5f7D8BA0A85B12f2aE3e4874ec690](https://etherscan.io/address/0xEcf2c7A432E5f7D8BA0A85B12f2aE3e4874ec690)
[Space LP Share-wstETH:01-07-2022:2](https://github.com/sense-finance/space-v1/blob/main/src/Space.sol) * | [0x6a556A2C2511E605a6c464Ab5dCcFdC0B19822E7](https://etherscan.io/address/0x6a556A2C2511E605a6c464Ab5dCcFdC0B19822E7)
[Space LP Share-cUSDC:01-05-2022:3](https://github.com/sense-finance/space-v1/blob/main/src/Space.sol) * | [0xD40954A9Ff856f9A2C6eFa88aD45623157A7dfF0](https://etherscan.io/address/0xD40954A9Ff856f9A2C6eFa88aD45623157A7dfF0)
[Space LP Share-cUSDC:01-07-2022:3](https://github.com/sense-finance/space-v1/blob/main/src/Space.sol) * | [0x000b87c8A4c6CBCEf7a2577e8aa0Dc134C67c3D8](https://etherscan.io/address/0x000b87c8A4c6CBCEf7a2577e8aa0Dc134C67c3D8)

\* We are aware that the Name and Symbol does not include the Space LP Share. This will be fixed in the next version of Space.

### Goerli v1.2.0

| Contract   | Address                                                                                                                                        |
| ------- | ------------------------------------------------------------------------------------------------------------------------- |
<<<<<<< HEAD
| Divider | [0xc8b594Bf6cC2a41e3afC3807e667B055CfBF8304](https://etherscan.io/address/0xc8b594Bf6cC2a41e3afC3807e667B055CfBF8304#code)                     |
| Periphery  | [0x992c0A5Ad53b9f0553299EEFD79B7EBBEF22D324](https://etherscan.io/address/0x992c0A5Ad53b9f0553299EEFD79B7EBBEF22D324#code)      |
| PoolManager | [0xDd2c59C90c7b4E03584F684A47aa7BAD03Eb91E3](https://etherscan.io/address/0xDd2c59C90c7b4E03584F684A47aa7BAD03Eb91E3#code)                     |
| BalancerVault  | [0xB9EA2205A94E001C22421389b4165BC6e74bbd24](https://etherscan.io/address/0xB9EA2205A94E001C22421389b4165BC6e74bbd24#code)  
=======
| Divider | [0x240c7D23cfFB8438ad4fdF1a4FAcF47505A4A37f](https://goerli.etherscan.io/address/0x240c7D23cfFB8438ad4fdF1a4FAcF47505A4A37f#code)                     |
| Periphery  | [0xeEb84e2381f262e88EDB193665C017DBd965Af78](https://goerli.etherscan.io/address/0xeEb84e2381f262e88EDB193665C017DBd965Af78#code)      |
| PoolManager | [0x57D69DF010C495aceb22D8433288C1C774Cbb77E](https://goerli.etherscan.io/address/0x57D69DF010C495aceb22D8433288C1C774Cbb77E#code)                     |
| BalancerVault  | [0x968b38155b99B05b93c8aAF963127Fb128f812F4](https://goerli.etherscan.io/address/0x968b38155b99B05b93c8aAF963127Fb128f812F4#code)      

>>>>>>> 4ff01288

## Development

This repo uses [Foundry: forge](https://github.com/gakonst/foundry) for development and testing
and git submodules for dependency management (we previously used `dapp` and `nix`, so there are vestiges from those tools around).

To install Foundry [Foundry: Forge](https://github.com/gakonst/foundry), use the instructions in the linked repo.

In addition, this repo uses [just](https://github.com/casey/just) as our command runner:

```sh
brew install just
# or
cargo install just
```

### Test

```bash
# Get contract dependencies
git submodule update --init --recursive
yarn isntall # or npm install

# Run local tests
just turbo-test-local

# Run mainnet fork tests
just turbo-test-mainnet
```

### Format

```bash
# Run linter
yarn lint

# Run formatter
yarn fix
```

### Deploy

This repo uses [hardhat deploy](https://github.com/wighawag/hardhat-deploy) for replicable deployments. To create a new deployment:

```bash
# Navigate to the `deployments` package
cd pkg/deployments

# Deploy the protcol with mocks on a forked network
yarn deploy:hardhat-fork:sim

# Deploy the protcol with production config on a forked network
yarn deploy:hardhat-fork:sim

# Deploy the protcol with mocks on a live network
yarn hardhat deploy --network <network> --tags scenario:simulated

# Deploy the protcol with production config on a live network
yarn hardhat deploy --network <network> --tags scenario:prod
```

### Environment

1. Create a local `.env` file in the root directory of this project
2. Set `ALCHEMY_KEY` to a valid Alchemy API key
3. Set `MNEMONIC` to a valid seed phrase for deployments

## Security

Sense contracts have gone through different independent security audits performed by [Spearbit](https://spearbit.com), [Fixed Point Solutions (Kurt Barry)](https://github.com/fixed-point-solutions), [ABDK](https://www.abdk.consulting/) and [Peckshield](https://peckshield.com). Reports are located in the [`audits`](./audits) directory.

### Bug Bounties

Sense will have an active bug bounty on ImmuneFi, with up to $50,000 for reporting a bug. All of Sense's deployed contracts & Sense Portal are in scope for the bug bounty. See a bug before our bug bounty is live? Reach out to josh & kenton @ sense.finance.

## Conventions

### Branching

Right now, we are using `dev` and  `main` branches.

- `main` represents the contracts live on `mainnet` and all testnets
- `dev` is for the newest version of contracts, and is reserved for deployments to `goerli`

When a new version of the contracts makes its way through the testnet, it eventually becomes promoted in `main`, with [semver](https://semver.org/) reflecting contract changes in the `major` or `minor` portion of the version (depending on backwards compatibility).<|MERGE_RESOLUTION|>--- conflicted
+++ resolved
@@ -57,18 +57,10 @@
 
 | Contract   | Address                                                                                                                                        |
 | ------- | ------------------------------------------------------------------------------------------------------------------------- |
-<<<<<<< HEAD
-| Divider | [0xc8b594Bf6cC2a41e3afC3807e667B055CfBF8304](https://etherscan.io/address/0xc8b594Bf6cC2a41e3afC3807e667B055CfBF8304#code)                     |
-| Periphery  | [0x992c0A5Ad53b9f0553299EEFD79B7EBBEF22D324](https://etherscan.io/address/0x992c0A5Ad53b9f0553299EEFD79B7EBBEF22D324#code)      |
-| PoolManager | [0xDd2c59C90c7b4E03584F684A47aa7BAD03Eb91E3](https://etherscan.io/address/0xDd2c59C90c7b4E03584F684A47aa7BAD03Eb91E3#code)                     |
-| BalancerVault  | [0xB9EA2205A94E001C22421389b4165BC6e74bbd24](https://etherscan.io/address/0xB9EA2205A94E001C22421389b4165BC6e74bbd24#code)  
-=======
 | Divider | [0x240c7D23cfFB8438ad4fdF1a4FAcF47505A4A37f](https://goerli.etherscan.io/address/0x240c7D23cfFB8438ad4fdF1a4FAcF47505A4A37f#code)                     |
 | Periphery  | [0xeEb84e2381f262e88EDB193665C017DBd965Af78](https://goerli.etherscan.io/address/0xeEb84e2381f262e88EDB193665C017DBd965Af78#code)      |
 | PoolManager | [0x57D69DF010C495aceb22D8433288C1C774Cbb77E](https://goerli.etherscan.io/address/0x57D69DF010C495aceb22D8433288C1C774Cbb77E#code)                     |
 | BalancerVault  | [0x968b38155b99B05b93c8aAF963127Fb128f812F4](https://goerli.etherscan.io/address/0x968b38155b99B05b93c8aAF963127Fb128f812F4#code)      
-
->>>>>>> 4ff01288
 
 ## Development
 
